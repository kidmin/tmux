/* $OpenBSD$ */

/*
 * Copyright (c) 2007 Nicholas Marriott <nicholas.marriott@gmail.com>
 *
 * Permission to use, copy, modify, and distribute this software for any
 * purpose with or without fee is hereby granted, provided that the above
 * copyright notice and this permission notice appear in all copies.
 *
 * THE SOFTWARE IS PROVIDED "AS IS" AND THE AUTHOR DISCLAIMS ALL WARRANTIES
 * WITH REGARD TO THIS SOFTWARE INCLUDING ALL IMPLIED WARRANTIES OF
 * MERCHANTABILITY AND FITNESS. IN NO EVENT SHALL THE AUTHOR BE LIABLE FOR
 * ANY SPECIAL, DIRECT, INDIRECT, OR CONSEQUENTIAL DAMAGES OR ANY DAMAGES
 * WHATSOEVER RESULTING FROM LOSS OF MIND, USE, DATA OR PROFITS, WHETHER
 * IN AN ACTION OF CONTRACT, NEGLIGENCE OR OTHER TORTIOUS ACTION, ARISING
 * OUT OF OR IN CONNECTION WITH THE USE OR PERFORMANCE OF THIS SOFTWARE.
 */

#include <sys/types.h>
<<<<<<< HEAD
=======
#include <sys/queue.h>
#include <sys/wait.h>
>>>>>>> 2f6935a6
#include <sys/uio.h>

#include <stdlib.h>
#include <string.h>
#include <time.h>
#include <unistd.h>

#include "tmux.h"

static struct session	*server_next_session(struct session *);
static void		 server_destroy_session_group(struct session *);

void
server_redraw_client(struct client *c)
{
	c->flags |= CLIENT_REDRAW;
}

void
server_status_client(struct client *c)
{
	c->flags |= CLIENT_STATUS;
}

void
server_redraw_session(struct session *s)
{
	struct client	*c;

	TAILQ_FOREACH(c, &clients, entry) {
		if (c->session == s)
			server_redraw_client(c);
	}
}

void
server_redraw_session_group(struct session *s)
{
	struct session_group	*sg;

	if ((sg = session_group_contains(s)) == NULL)
		server_redraw_session(s);
	else {
		TAILQ_FOREACH(s, &sg->sessions, gentry)
			server_redraw_session(s);
	}
}

void
server_status_session(struct session *s)
{
	struct client	*c;

	TAILQ_FOREACH(c, &clients, entry) {
		if (c->session == s)
			server_status_client(c);
	}
}

void
server_status_session_group(struct session *s)
{
	struct session_group	*sg;

	if ((sg = session_group_contains(s)) == NULL)
		server_status_session(s);
	else {
		TAILQ_FOREACH(s, &sg->sessions, gentry)
			server_status_session(s);
	}
}

void
server_redraw_window(struct window *w)
{
	struct client	*c;

	TAILQ_FOREACH(c, &clients, entry) {
		if (c->session != NULL && c->session->curw->window == w)
			server_redraw_client(c);
	}
}

void
server_redraw_window_borders(struct window *w)
{
	struct client	*c;

	TAILQ_FOREACH(c, &clients, entry) {
		if (c->session != NULL && c->session->curw->window == w)
			c->flags |= CLIENT_BORDERS;
	}
}

void
server_status_window(struct window *w)
{
	struct session	*s;

	/*
	 * This is slightly different. We want to redraw the status line of any
	 * clients containing this window rather than anywhere it is the
	 * current window.
	 */

	RB_FOREACH(s, sessions, &sessions) {
		if (session_has(s, w))
			server_status_session(s);
	}
}

void
server_lock(void)
{
	struct client	*c;

	TAILQ_FOREACH(c, &clients, entry) {
		if (c->session != NULL)
			server_lock_client(c);
	}
}

void
server_lock_session(struct session *s)
{
	struct client	*c;

	TAILQ_FOREACH(c, &clients, entry) {
		if (c->session == s)
			server_lock_client(c);
	}
}

void
server_lock_client(struct client *c)
{
	const char	*cmd;

	if (c->flags & CLIENT_CONTROL)
		return;

	if (c->flags & CLIENT_SUSPENDED)
		return;

	cmd = options_get_string(c->session->options, "lock-command");
	if (*cmd == '\0' || strlen(cmd) + 1 > MAX_IMSGSIZE - IMSG_HEADER_SIZE)
		return;

	tty_stop_tty(&c->tty);
	tty_raw(&c->tty, tty_term_string(c->tty.term, TTYC_SMCUP));
	tty_raw(&c->tty, tty_term_string(c->tty.term, TTYC_CLEAR));
	tty_raw(&c->tty, tty_term_string(c->tty.term, TTYC_E3));

	c->flags |= CLIENT_SUSPENDED;
	proc_send(c->peer, MSG_LOCK, -1, cmd, strlen(cmd) + 1);
}

void
server_kill_window(struct window *w)
{
	struct session		*s, *next_s, *target_s;
	struct session_group	*sg;
	struct winlink		*wl;

	next_s = RB_MIN(sessions, &sessions);
	while (next_s != NULL) {
		s = next_s;
		next_s = RB_NEXT(sessions, &sessions, s);

		if (!session_has(s, w))
			continue;
		server_unzoom_window(w);
		while ((wl = winlink_find_by_window(&s->windows, w)) != NULL) {
			if (session_detach(s, wl)) {
				server_destroy_session_group(s);
				break;
			} else
				server_redraw_session_group(s);
		}

		if (options_get_number(s->options, "renumber-windows")) {
			if ((sg = session_group_contains(s)) != NULL) {
				TAILQ_FOREACH(target_s, &sg->sessions, gentry)
					session_renumber_windows(target_s);
			} else
				session_renumber_windows(s);
		}
	}
	recalculate_sizes();
}

int
server_link_window(struct session *src, struct winlink *srcwl,
    struct session *dst, int dstidx, int killflag, int selectflag,
    char **cause)
{
	struct winlink		*dstwl;
	struct session_group	*srcsg, *dstsg;

	srcsg = session_group_contains(src);
	dstsg = session_group_contains(dst);
	if (src != dst && srcsg != NULL && dstsg != NULL && srcsg == dstsg) {
		xasprintf(cause, "sessions are grouped");
		return (-1);
	}

	dstwl = NULL;
	if (dstidx != -1)
		dstwl = winlink_find_by_index(&dst->windows, dstidx);
	if (dstwl != NULL) {
		if (dstwl->window == srcwl->window) {
			xasprintf(cause, "same index: %d", dstidx);
			return (-1);
		}
		if (killflag) {
			/*
			 * Can't use session_detach as it will destroy session
			 * if this makes it empty.
			 */
			notify_session_window("window-unlinked", dst,
			    dstwl->window);
			dstwl->flags &= ~WINLINK_ALERTFLAGS;
			winlink_stack_remove(&dst->lastw, dstwl);
			winlink_remove(&dst->windows, dstwl);

			/* Force select/redraw if current. */
			if (dstwl == dst->curw) {
				selectflag = 1;
				dst->curw = NULL;
			}
		}
	}

	if (dstidx == -1)
		dstidx = -1 - options_get_number(dst->options, "base-index");
	dstwl = session_attach(dst, srcwl->window, dstidx, cause);
	if (dstwl == NULL)
		return (-1);

	if (selectflag)
		session_select(dst, dstwl->idx);
	server_redraw_session_group(dst);

	return (0);
}

void
server_unlink_window(struct session *s, struct winlink *wl)
{
	if (session_detach(s, wl))
		server_destroy_session_group(s);
	else
		server_redraw_session_group(s);
}

void
server_destroy_pane(struct window_pane *wp, int notify)
{
	struct window		*w = wp->window;
	struct screen_write_ctx	 ctx;
	struct grid_cell	 gc;
	time_t			 t;
	char			 tim[26];

	if (wp->fd != -1) {
#ifdef HAVE_UTEMPTER
		utempter_remove_record(wp->fd);
#endif
		bufferevent_free(wp->event);
		close(wp->fd);
		wp->fd = -1;
	}

	if (options_get_number(w->options, "remain-on-exit")) {
		if (~wp->flags & PANE_STATUSREADY)
			return;

		if (wp->flags & PANE_STATUSDRAWN)
			return;
		wp->flags |= PANE_STATUSDRAWN;

		if (notify)
			notify_pane("pane-died", wp);

		screen_write_start(&ctx, wp, &wp->base);
		screen_write_scrollregion(&ctx, 0, screen_size_y(ctx.s) - 1);
		screen_write_cursormove(&ctx, 0, screen_size_y(ctx.s) - 1);
		screen_write_linefeed(&ctx, 1, 8);
		memcpy(&gc, &grid_default_cell, sizeof gc);

		time(&t);
		ctime_r(&t, tim);

		if (WIFEXITED(wp->status)) {
			screen_write_nputs(&ctx, -1, &gc,
			    "Pane is dead (status %d, %s)",
			    WEXITSTATUS(wp->status),
			    tim);
		} else if (WIFSIGNALED(wp->status)) {
			screen_write_nputs(&ctx, -1, &gc,
			    "Pane is dead (signal %d, %s)",
			    WTERMSIG(wp->status),
			    tim);
		}

		screen_write_stop(&ctx);
		wp->flags |= PANE_REDRAW;
		return;
	}

	if (notify)
		notify_pane("pane-exited", wp);

	server_unzoom_window(w);
	layout_close_pane(wp);
	window_remove_pane(w, wp);

	if (TAILQ_EMPTY(&w->panes))
		server_kill_window(w);
	else
		server_redraw_window(w);
}

static void
server_destroy_session_group(struct session *s)
{
	struct session_group	*sg;
	struct session		*s1;

	if ((sg = session_group_contains(s)) == NULL)
		server_destroy_session(s);
	else {
		TAILQ_FOREACH_SAFE(s, &sg->sessions, gentry, s1) {
			server_destroy_session(s);
			session_destroy(s, __func__);
		}
	}
}

static struct session *
server_next_session(struct session *s)
{
	struct session *s_loop, *s_out;

	s_out = NULL;
	RB_FOREACH(s_loop, sessions, &sessions) {
		if (s_loop == s)
			continue;
		if (s_out == NULL ||
		    timercmp(&s_loop->activity_time, &s_out->activity_time, <))
			s_out = s_loop;
	}
	return (s_out);
}

void
server_destroy_session(struct session *s)
{
	struct client	*c;
	struct session	*s_new;

	if (!options_get_number(s->options, "detach-on-destroy"))
		s_new = server_next_session(s);
	else
		s_new = NULL;

	TAILQ_FOREACH(c, &clients, entry) {
		if (c->session != s)
			continue;
		if (s_new == NULL) {
			c->session = NULL;
			c->flags |= CLIENT_EXIT;
		} else {
			c->last_session = NULL;
			c->session = s_new;
			server_client_set_key_table(c, NULL);
			status_timer_start(c);
			notify_client("client-session-changed", c);
			session_update_activity(s_new, NULL);
			gettimeofday(&s_new->last_attached_time, NULL);
			server_redraw_client(c);
			alerts_check_session(s_new);
		}
	}
	recalculate_sizes();
}

void
server_check_unattached(void)
{
	struct session	*s;

	/*
	 * If any sessions are no longer attached and have destroy-unattached
	 * set, collect them.
	 */
	RB_FOREACH(s, sessions, &sessions) {
		if (!(s->flags & SESSION_UNATTACHED))
			continue;
		if (options_get_number (s->options, "destroy-unattached"))
			session_destroy(s, __func__);
	}
}

/* Set stdin callback. */
int
server_set_stdin_callback(struct client *c, void (*cb)(struct client *, int,
    void *), void *cb_data, char **cause)
{
	if (c == NULL || c->session != NULL) {
		*cause = xstrdup("no client with stdin");
		return (-1);
	}
	if (c->flags & CLIENT_TERMINAL) {
		*cause = xstrdup("stdin is a tty");
		return (-1);
	}
	if (c->stdin_callback != NULL) {
		*cause = xstrdup("stdin in use");
		return (-1);
	}

	c->stdin_callback_data = cb_data;
	c->stdin_callback = cb;

	c->references++;

	if (c->stdin_closed)
		c->stdin_callback(c, 1, c->stdin_callback_data);

	proc_send(c->peer, MSG_STDIN, -1, NULL, 0);

	return (0);
}

void
server_unzoom_window(struct window *w)
{
	if (window_unzoom(w) == 0) {
		server_redraw_window(w);
		server_status_window(w);
	}
}<|MERGE_RESOLUTION|>--- conflicted
+++ resolved
@@ -17,11 +17,8 @@
  */
 
 #include <sys/types.h>
-<<<<<<< HEAD
-=======
 #include <sys/queue.h>
 #include <sys/wait.h>
->>>>>>> 2f6935a6
 #include <sys/uio.h>
 
 #include <stdlib.h>
