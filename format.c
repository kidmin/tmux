/* $OpenBSD$ */

/*
 * Copyright (c) 2011 Nicholas Marriott <nicholas.marriott@gmail.com>
 *
 * Permission to use, copy, modify, and distribute this software for any
 * purpose with or without fee is hereby granted, provided that the above
 * copyright notice and this permission notice appear in all copies.
 *
 * THE SOFTWARE IS PROVIDED "AS IS" AND THE AUTHOR DISCLAIMS ALL WARRANTIES
 * WITH REGARD TO THIS SOFTWARE INCLUDING ALL IMPLIED WARRANTIES OF
 * MERCHANTABILITY AND FITNESS. IN NO EVENT SHALL THE AUTHOR BE LIABLE FOR
 * ANY SPECIAL, DIRECT, INDIRECT, OR CONSEQUENTIAL DAMAGES OR ANY DAMAGES
 * WHATSOEVER RESULTING FROM LOSS OF MIND, USE, DATA OR PROFITS, WHETHER
 * IN AN ACTION OF CONTRACT, NEGLIGENCE OR OTHER TORTIOUS ACTION, ARISING
 * OUT OF OR IN CONNECTION WITH THE USE OR PERFORMANCE OF THIS SOFTWARE.
 */

#include <sys/types.h>
#include <sys/wait.h>

#include <ctype.h>
#include <errno.h>
#include <fnmatch.h>
#include <libgen.h>
#include <regex.h>
#include <stdarg.h>
#include <stdlib.h>
#include <string.h>
#include <time.h>
#include <unistd.h>

#include "tmux.h"

/*
 * Build a list of key-value pairs and use them to expand #{key} entries in a
 * string.
 */

struct format_entry;
typedef void (*format_cb)(struct format_tree *, struct format_entry *);

static char	*format_job_get(struct format_tree *, const char *);
static void	 format_job_timer(int, short, void *);

static char	*format_find(struct format_tree *, const char *, int);
static void	 format_add_cb(struct format_tree *, const char *, format_cb);
static void	 format_add_tv(struct format_tree *, const char *,
		     struct timeval *);
static int	 format_replace(struct format_tree *, const char *, size_t,
		     char **, size_t *, size_t *);

static void	 format_defaults_session(struct format_tree *,
		     struct session *);
static void	 format_defaults_client(struct format_tree *, struct client *);
static void	 format_defaults_winlink(struct format_tree *, struct winlink *);

/* Entry in format job tree. */
struct format_job {
	struct client		*client;
	u_int			 tag;
	const char		*cmd;
	const char		*expanded;

	time_t			 last;
	char			*out;
	int			 updated;

	struct job		*job;
	int			 status;

	RB_ENTRY(format_job)	 entry;
};

/* Format job tree. */
static struct event format_job_event;
static int format_job_cmp(struct format_job *, struct format_job *);
static RB_HEAD(format_job_tree, format_job) format_jobs = RB_INITIALIZER();
RB_GENERATE_STATIC(format_job_tree, format_job, entry, format_job_cmp);

/* Format job tree comparison function. */
static int
format_job_cmp(struct format_job *fj1, struct format_job *fj2)
{
	if (fj1->tag < fj2->tag)
		return (-1);
	if (fj1->tag > fj2->tag)
		return (1);
	return (strcmp(fj1->cmd, fj2->cmd));
}

/* Format modifiers. */
#define FORMAT_TIMESTRING 0x1
#define FORMAT_BASENAME 0x2
#define FORMAT_DIRNAME 0x4
#define FORMAT_QUOTE 0x8
#define FORMAT_LITERAL 0x10
#define FORMAT_EXPAND 0x20
#define FORMAT_EXPANDTIME 0x40
#define FORMAT_SESSIONS 0x80
#define FORMAT_WINDOWS 0x100
#define FORMAT_PANES 0x200

/* Limit on recursion. */
#define FORMAT_LOOP_LIMIT 10

/* Entry in format tree. */
struct format_entry {
	char			*key;
	char			*value;
	time_t			 t;
	format_cb		 cb;
	RB_ENTRY(format_entry)	 entry;
};

/* Format entry tree. */
struct format_tree {
	struct client		*c;
	struct session		*s;
	struct winlink		*wl;
	struct window		*w;
	struct window_pane	*wp;

	struct cmdq_item	*item;
	struct client		*client;
	u_int			 tag;
	int			 flags;
	time_t			 time;
	u_int			 loop;

	struct mouse_event	 m;

	RB_HEAD(format_entry_tree, format_entry) tree;
};
static int format_entry_cmp(struct format_entry *, struct format_entry *);
RB_GENERATE_STATIC(format_entry_tree, format_entry, entry, format_entry_cmp);

/* Format modifier. */
struct format_modifier {
	char	  modifier[3];
	u_int	  size;

	char	**argv;
	int	  argc;
};

/* Format entry tree comparison function. */
static int
format_entry_cmp(struct format_entry *fe1, struct format_entry *fe2)
{
	return (strcmp(fe1->key, fe2->key));
}

/* Single-character uppercase aliases. */
static const char *format_upper[] = {
	NULL,		/* A */
	NULL,		/* B */
	NULL,		/* C */
	"pane_id",	/* D */
	NULL,		/* E */
	"window_flags",	/* F */
	NULL,		/* G */
	"host",		/* H */
	"window_index",	/* I */
	NULL,		/* J */
	NULL,		/* K */
	NULL,		/* L */
	NULL,		/* M */
	NULL,		/* N */
	NULL,		/* O */
	"pane_index",	/* P */
	NULL,		/* Q */
	NULL,		/* R */
	"session_name",	/* S */
	"pane_title",	/* T */
	NULL,		/* U */
	NULL,		/* V */
	"window_name",	/* W */
	NULL,		/* X */
	NULL,		/* Y */
	NULL 		/* Z */
};

/* Single-character lowercase aliases. */
static const char *format_lower[] = {
	NULL,		/* a */
	NULL,		/* b */
	NULL,		/* c */
	NULL,		/* d */
	NULL,		/* e */
	NULL,		/* f */
	NULL,		/* g */
	"host_short",	/* h */
	NULL,		/* i */
	NULL,		/* j */
	NULL,		/* k */
	NULL,		/* l */
	NULL,		/* m */
	NULL,		/* n */
	NULL,		/* o */
	NULL,		/* p */
	NULL,		/* q */
	NULL,		/* r */
	NULL,		/* s */
	NULL,		/* t */
	NULL,		/* u */
	NULL,		/* v */
	NULL,		/* w */
	NULL,		/* x */
	NULL,		/* y */
	NULL		/* z */
};

/* Is logging enabled? */
static inline int
format_logging(struct format_tree *ft)
{
	return (log_get_level() != 0 || (ft->flags & FORMAT_VERBOSE));
}

/* Log a message if verbose. */
static void printflike(3, 4)
format_log1(struct format_tree *ft, const char *from, const char *fmt, ...)
{
	va_list			 ap;
	char			*s;
	static const char	 spaces[] = "          ";

	if (!format_logging(ft))
		return;

	va_start(ap, fmt);
	vasprintf(&s, fmt, ap);
	va_end(ap);

	log_debug("%s: %s", from, s);
	if (ft->item != NULL && (ft->flags & FORMAT_VERBOSE))
		cmdq_print(ft->item, "#%.*s%s", ft->loop, spaces, s);

	free(s);
}
#define format_log(ft, fmt, ...) format_log1(ft, __func__, fmt, ##__VA_ARGS__)

/* Format job update callback. */
static void
format_job_update(struct job *job)
{
	struct format_job	*fj = job_get_data(job);
	struct evbuffer		*evb = job_get_event(job)->input;
	char			*line = NULL, *next;
	time_t			 t;

	while ((next = evbuffer_readline(evb)) != NULL) {
		free(line);
		line = next;
	}
	if (line == NULL)
		return;
	fj->updated = 1;

	free(fj->out);
	fj->out = line;

	log_debug("%s: %p %s: %s", __func__, fj, fj->cmd, fj->out);

	t = time(NULL);
	if (fj->status && fj->last != t) {
		if (fj->client != NULL)
			server_status_client(fj->client);
		fj->last = t;
	}
}

/* Format job complete callback. */
static void
format_job_complete(struct job *job)
{
	struct format_job	*fj = job_get_data(job);
	struct evbuffer		*evb = job_get_event(job)->input;
	char			*line, *buf;
	size_t			 len;

	fj->job = NULL;

	buf = NULL;
	if ((line = evbuffer_readline(evb)) == NULL) {
		len = EVBUFFER_LENGTH(evb);
		buf = xmalloc(len + 1);
		if (len != 0)
			memcpy(buf, EVBUFFER_DATA(evb), len);
		buf[len] = '\0';
	} else
		buf = line;

	log_debug("%s: %p %s: %s", __func__, fj, fj->cmd, buf);

	if (*buf != '\0' || !fj->updated) {
		free(fj->out);
		fj->out = buf;
	} else
		free(buf);

	if (fj->status) {
		if (fj->client != NULL)
			server_status_client(fj->client);
		fj->status = 0;
	}
}

/* Find a job. */
static char *
format_job_get(struct format_tree *ft, const char *cmd)
{
	struct format_job_tree	*jobs;
	struct format_job	 fj0, *fj;
	time_t			 t;
	char			*expanded;
	int			 force;

	if (ft->client == NULL)
		jobs = &format_jobs;
	else if (ft->client->jobs != NULL)
		jobs = ft->client->jobs;
	else {
		jobs = ft->client->jobs = xmalloc(sizeof *ft->client->jobs);
		RB_INIT(jobs);
	}

	fj0.tag = ft->tag;
	fj0.cmd = cmd;
	if ((fj = RB_FIND(format_job_tree, jobs, &fj0)) == NULL) {
		fj = xcalloc(1, sizeof *fj);
		fj->client = ft->client;
		fj->tag = ft->tag;
		fj->cmd = xstrdup(cmd);
		fj->expanded = NULL;

		xasprintf(&fj->out, "<'%s' not ready>", fj->cmd);

		RB_INSERT(format_job_tree, jobs, fj);
	}

	expanded = format_expand(ft, cmd);
	if (fj->expanded == NULL || strcmp(expanded, fj->expanded) != 0) {
		free((void *)fj->expanded);
		fj->expanded = xstrdup(expanded);
		force = 1;
	} else
		force = (ft->flags & FORMAT_FORCE);

	t = time(NULL);
	if (force && fj->job != NULL)
	       job_free(fj->job);
	if (force || (fj->job == NULL && fj->last != t)) {
		fj->job = job_run(expanded, NULL,
		    server_client_get_cwd(ft->client, NULL), format_job_update,
		    format_job_complete, NULL, fj, JOB_NOWAIT);
		if (fj->job == NULL) {
			free(fj->out);
			xasprintf(&fj->out, "<'%s' didn't start>", fj->cmd);
		}
		fj->last = t;
		fj->updated = 0;
	}

	if (ft->flags & FORMAT_STATUS)
		fj->status = 1;

	free(expanded);
	return (format_expand(ft, fj->out));
}

/* Remove old jobs. */
static void
format_job_tidy(struct format_job_tree *jobs, int force)
{
	struct format_job	*fj, *fj1;
	time_t			 now;

	now = time(NULL);
	RB_FOREACH_SAFE(fj, format_job_tree, jobs, fj1) {
		if (!force && (fj->last > now || now - fj->last < 3600))
			continue;
		RB_REMOVE(format_job_tree, jobs, fj);

		log_debug("%s: %s", __func__, fj->cmd);

		if (fj->job != NULL)
			job_free(fj->job);

		free((void *)fj->expanded);
		free((void *)fj->cmd);
		free(fj->out);

		free(fj);
	}
}

/* Remove old jobs for client. */
void
format_lost_client(struct client *c)
{
	if (c->jobs != NULL)
		format_job_tidy(c->jobs, 1);
	free(c->jobs);
}

/* Remove old jobs periodically. */
static void
format_job_timer(__unused int fd, __unused short events, __unused void *arg)
{
	struct client	*c;
	struct timeval	 tv = { .tv_sec = 60 };

	format_job_tidy(&format_jobs, 0);
	TAILQ_FOREACH(c, &clients, entry) {
		if (c->jobs != NULL)
			format_job_tidy(c->jobs, 0);
	}

	evtimer_del(&format_job_event);
	evtimer_add(&format_job_event, &tv);
}

/* Callback for host. */
static void
format_cb_host(__unused struct format_tree *ft, struct format_entry *fe)
{
	char host[HOST_NAME_MAX + 1];

	if (gethostname(host, sizeof host) != 0)
		fe->value = xstrdup("");
	else
		fe->value = xstrdup(host);
}

/* Callback for host_short. */
static void
format_cb_host_short(__unused struct format_tree *ft, struct format_entry *fe)
{
	char host[HOST_NAME_MAX + 1], *cp;

	if (gethostname(host, sizeof host) != 0)
		fe->value = xstrdup("");
	else {
		if ((cp = strchr(host, '.')) != NULL)
			*cp = '\0';
		fe->value = xstrdup(host);
	}
}

/* Callback for pid. */
static void
format_cb_pid(__unused struct format_tree *ft, struct format_entry *fe)
{
	xasprintf(&fe->value, "%ld", (long)getpid());
}

/* Callback for session_attached_list. */
static void
format_cb_session_attached_list(struct format_tree *ft, struct format_entry *fe)
{
	struct session	*s = ft->s;
	struct client	*loop;
	struct evbuffer	*buffer;
	int		 size;

	if (s == NULL)
		return;

	buffer = evbuffer_new();
	if (buffer == NULL)
		fatalx("out of memory");

	TAILQ_FOREACH(loop, &clients, entry) {
		if (loop->session == s) {
			if (EVBUFFER_LENGTH(buffer) > 0)
				evbuffer_add(buffer, ",", 1);
			evbuffer_add_printf(buffer, "%s", loop->name);
		}
	}

	if ((size = EVBUFFER_LENGTH(buffer)) != 0)
		xasprintf(&fe->value, "%.*s", size, EVBUFFER_DATA(buffer));
	evbuffer_free(buffer);
}

/* Callback for session_alerts. */
static void
format_cb_session_alerts(struct format_tree *ft, struct format_entry *fe)
{
	struct session	*s = ft->s;
	struct winlink	*wl;
	char		 alerts[1024], tmp[16];

	if (s == NULL)
		return;

	*alerts = '\0';
	RB_FOREACH(wl, winlinks, &s->windows) {
		if ((wl->flags & WINLINK_ALERTFLAGS) == 0)
			continue;
		xsnprintf(tmp, sizeof tmp, "%u", wl->idx);

		if (*alerts != '\0')
			strlcat(alerts, ",", sizeof alerts);
		strlcat(alerts, tmp, sizeof alerts);
		if (wl->flags & WINLINK_ACTIVITY)
			strlcat(alerts, "#", sizeof alerts);
		if (wl->flags & WINLINK_BELL)
			strlcat(alerts, "!", sizeof alerts);
		if (wl->flags & WINLINK_SILENCE)
			strlcat(alerts, "~", sizeof alerts);
	}
	fe->value = xstrdup(alerts);
}

/* Callback for session_stack. */
static void
format_cb_session_stack(struct format_tree *ft, struct format_entry *fe)
{
	struct session	*s = ft->s;
	struct winlink	*wl;
	char		 result[1024], tmp[16];

	if (s == NULL)
		return;

	xsnprintf(result, sizeof result, "%u", s->curw->idx);
	TAILQ_FOREACH(wl, &s->lastw, sentry) {
		xsnprintf(tmp, sizeof tmp, "%u", wl->idx);

		if (*result != '\0')
			strlcat(result, ",", sizeof result);
		strlcat(result, tmp, sizeof result);
	}
	fe->value = xstrdup(result);
}

/* Callback for window_stack_index. */
static void
format_cb_window_stack_index(struct format_tree *ft, struct format_entry *fe)
{
	struct session	*s = ft->wl->session;
	struct winlink	*wl;
	u_int		 idx;

	idx = 0;
	TAILQ_FOREACH(wl, &s->lastw, sentry) {
		idx++;
		if (wl == ft->wl)
			break;
	}
	if (wl != NULL)
		xasprintf(&fe->value, "%u", idx);
	else
		fe->value = xstrdup("0");
}

/* Callback for window_linked_sessions_list. */
static void
format_cb_window_linked_sessions_list(struct format_tree *ft,
    struct format_entry *fe)
{
	struct window	*w = ft->wl->window;
	struct winlink	*wl;
	struct evbuffer	*buffer;
	int		 size;

	buffer = evbuffer_new();
	if (buffer == NULL)
		fatalx("out of memory");

	TAILQ_FOREACH(wl, &w->winlinks, wentry) {
		if (EVBUFFER_LENGTH(buffer) > 0)
			evbuffer_add(buffer, ",", 1);
		evbuffer_add_printf(buffer, "%s", wl->session->name);
	}

	if ((size = EVBUFFER_LENGTH(buffer)) != 0)
		xasprintf(&fe->value, "%.*s", size, EVBUFFER_DATA(buffer));
	evbuffer_free(buffer);
}

/* Callback for window_active_sessions. */
static void
format_cb_window_active_sessions(struct format_tree *ft,
    struct format_entry *fe)
{
	struct window	*w = ft->wl->window;
	struct winlink	*wl;
	u_int		 n = 0;

	TAILQ_FOREACH(wl, &w->winlinks, wentry) {
		if (wl->session->curw == wl)
			n++;
	}

	xasprintf(&fe->value, "%u", n);
}

/* Callback for window_active_sessions_list. */
static void
format_cb_window_active_sessions_list(struct format_tree *ft,
    struct format_entry *fe)
{
	struct window	*w = ft->wl->window;
	struct winlink	*wl;
	struct evbuffer	*buffer;
	int		 size;

	buffer = evbuffer_new();
	if (buffer == NULL)
		fatalx("out of memory");

	TAILQ_FOREACH(wl, &w->winlinks, wentry) {
		if (wl->session->curw == wl) {
			if (EVBUFFER_LENGTH(buffer) > 0)
				evbuffer_add(buffer, ",", 1);
			evbuffer_add_printf(buffer, "%s", wl->session->name);
		}
	}

	if ((size = EVBUFFER_LENGTH(buffer)) != 0)
		xasprintf(&fe->value, "%.*s", size, EVBUFFER_DATA(buffer));
	evbuffer_free(buffer);
}

/* Callback for window_active_clients. */
static void
format_cb_window_active_clients(struct format_tree *ft, struct format_entry *fe)
{
	struct window	*w = ft->wl->window;
	struct client	*loop;
	struct session	*client_session;
	u_int		 n = 0;

	TAILQ_FOREACH(loop, &clients, entry) {
		client_session = loop->session;
		if (client_session == NULL)
			continue;

		if (w == client_session->curw->window)
			n++;
	}

	xasprintf(&fe->value, "%u", n);
}

/* Callback for window_active_clients_list. */
static void
format_cb_window_active_clients_list(struct format_tree *ft,
    struct format_entry *fe)
{
	struct window	*w = ft->wl->window;
	struct client	*loop;
	struct session	*client_session;
	struct evbuffer	*buffer;
	int		 size;

	buffer = evbuffer_new();
	if (buffer == NULL)
		fatalx("out of memory");

	TAILQ_FOREACH(loop, &clients, entry) {
		client_session = loop->session;
		if (client_session == NULL)
			continue;

		if (w == client_session->curw->window) {
			if (EVBUFFER_LENGTH(buffer) > 0)
				evbuffer_add(buffer, ",", 1);
			evbuffer_add_printf(buffer, "%s", loop->name);
		}
	}

	if ((size = EVBUFFER_LENGTH(buffer)) != 0)
		xasprintf(&fe->value, "%.*s", size, EVBUFFER_DATA(buffer));
	evbuffer_free(buffer);
}

/* Callback for window_layout. */
static void
format_cb_window_layout(struct format_tree *ft, struct format_entry *fe)
{
	struct window	*w = ft->w;

	if (w == NULL)
		return;

	if (w->saved_layout_root != NULL)
		fe->value = layout_dump(w->saved_layout_root);
	else
		fe->value = layout_dump(w->layout_root);
}

/* Callback for window_visible_layout. */
static void
format_cb_window_visible_layout(struct format_tree *ft, struct format_entry *fe)
{
	struct window	*w = ft->w;

	if (w == NULL)
		return;

	fe->value = layout_dump(w->layout_root);
}

/* Callback for pane_start_command. */
static void
format_cb_start_command(struct format_tree *ft, struct format_entry *fe)
{
	struct window_pane	*wp = ft->wp;

	if (wp == NULL)
		return;

	fe->value = cmd_stringify_argv(wp->argc, wp->argv);
}

/* Callback for pane_current_command. */
static void
format_cb_current_command(struct format_tree *ft, struct format_entry *fe)
{
	struct window_pane	*wp = ft->wp;
	char			*cmd;

	if (wp == NULL || wp->shell == NULL)
		return;

	cmd = osdep_get_name(wp->fd, wp->tty);
	if (cmd == NULL || *cmd == '\0') {
		free(cmd);
		cmd = cmd_stringify_argv(wp->argc, wp->argv);
		if (cmd == NULL || *cmd == '\0') {
			free(cmd);
			cmd = xstrdup(wp->shell);
		}
	}
	fe->value = parse_window_name(cmd);
	free(cmd);
}

/* Callback for pane_current_path. */
static void
format_cb_current_path(struct format_tree *ft, struct format_entry *fe)
{
	struct window_pane	*wp = ft->wp;
	char			*cwd;

	if (wp == NULL)
		return;

	cwd = osdep_get_cwd(wp->fd);
	if (cwd != NULL)
		fe->value = xstrdup(cwd);
}

/* Callback for history_bytes. */
static void
format_cb_history_bytes(struct format_tree *ft, struct format_entry *fe)
{
	struct window_pane	*wp = ft->wp;
	struct grid		*gd;
	struct grid_line	*gl;
	unsigned long long	 size;
	u_int			 i;

	if (wp == NULL)
		return;
	gd = wp->base.grid;

	size = 0;
	for (i = 0; i < gd->hsize; i++) {
		gl = grid_get_line(gd, i);
		size += gl->cellsize * sizeof *gl->celldata;
		size += gl->extdsize * sizeof *gl->extddata;
	}
	size += gd->hsize * sizeof *gl;

	xasprintf(&fe->value, "%llu", size);
}

/* Callback for pane_tabs. */
static void
format_cb_pane_tabs(struct format_tree *ft, struct format_entry *fe)
{
	struct window_pane	*wp = ft->wp;
	struct evbuffer		*buffer;
	u_int			 i;
	int			 size;

	if (wp == NULL)
		return;

	buffer = evbuffer_new();
	if (buffer == NULL)
		fatalx("out of memory");
	for (i = 0; i < wp->base.grid->sx; i++) {
		if (!bit_test(wp->base.tabs, i))
			continue;

		if (EVBUFFER_LENGTH(buffer) > 0)
			evbuffer_add(buffer, ",", 1);
		evbuffer_add_printf(buffer, "%u", i);
	}
	if ((size = EVBUFFER_LENGTH(buffer)) != 0)
		xasprintf(&fe->value, "%.*s", size, EVBUFFER_DATA(buffer));
	evbuffer_free(buffer);
}

/* Callback for session_group_list. */
static void
format_cb_session_group_list(struct format_tree *ft, struct format_entry *fe)
{
	struct session		*s = ft->s;
	struct session_group	*sg;
	struct session		*loop;
	struct evbuffer		*buffer;
	int			 size;

	if (s == NULL)
		return;
	sg = session_group_contains(s);
	if (sg == NULL)
		return;

	buffer = evbuffer_new();
	if (buffer == NULL)
		fatalx("out of memory");

	TAILQ_FOREACH(loop, &sg->sessions, gentry) {
		if (EVBUFFER_LENGTH(buffer) > 0)
			evbuffer_add(buffer, ",", 1);
		evbuffer_add_printf(buffer, "%s", loop->name);
	}

	if ((size = EVBUFFER_LENGTH(buffer)) != 0)
		xasprintf(&fe->value, "%.*s", size, EVBUFFER_DATA(buffer));
	evbuffer_free(buffer);
}

/* Callback for session_group_attached_list. */
static void
format_cb_session_group_attached_list(struct format_tree *ft,
    struct format_entry *fe)
{
	struct session		*s = ft->s, *client_session, *session_loop;
	struct session_group	*sg;
	struct client		*loop;
	struct evbuffer		*buffer;
	int			 size;

	if (s == NULL)
		return;
	sg = session_group_contains(s);
	if (sg == NULL)
		return;

	buffer = evbuffer_new();
	if (buffer == NULL)
		fatalx("out of memory");

	TAILQ_FOREACH(loop, &clients, entry) {
		client_session = loop->session;
		if (client_session == NULL)
			continue;
		TAILQ_FOREACH(session_loop, &sg->sessions, gentry) {
			if (session_loop == client_session){
				if (EVBUFFER_LENGTH(buffer) > 0)
					evbuffer_add(buffer, ",", 1);
				evbuffer_add_printf(buffer, "%s", loop->name);
			}
		}
	}

	if ((size = EVBUFFER_LENGTH(buffer)) != 0)
		xasprintf(&fe->value, "%.*s", size, EVBUFFER_DATA(buffer));
	evbuffer_free(buffer);
}

/* Callback for pane_in_mode. */
static void
format_cb_pane_in_mode(struct format_tree *ft, struct format_entry *fe)
{
	struct window_pane		*wp = ft->wp;
	u_int				 n = 0;
	struct window_mode_entry	*wme;

	if (wp == NULL)
		return;

	TAILQ_FOREACH(wme, &wp->modes, entry)
	    n++;
	xasprintf(&fe->value, "%u", n);
}

/* Callback for cursor_character. */
static void
format_cb_cursor_character(struct format_tree *ft, struct format_entry *fe)
{
	struct window_pane	*wp = ft->wp;
	struct grid_cell	 gc;

	if (wp == NULL)
		return;

	grid_view_get_cell(wp->base.grid, wp->base.cx, wp->base.cy, &gc);
	if (~gc.flags & GRID_FLAG_PADDING)
		xasprintf(&fe->value, "%.*s", (int)gc.data.size, gc.data.data);
}

/* Return word at given coordinates. Caller frees. */
char *
format_grid_word(struct grid *gd, u_int x, u_int y)
{
	struct grid_line	*gl;
	struct grid_cell	 gc;
	const char		*ws;
	struct utf8_data	*ud = NULL;
	u_int			 end;
	size_t			 size = 0;
	int			 found = 0;
	char			*s = NULL;

	ws = options_get_string(global_s_options, "word-separators");

	y = gd->hsize + y;
	for (;;) {
		grid_get_cell(gd, x, y, &gc);
		if (gc.flags & GRID_FLAG_PADDING)
			break;
		if (utf8_cstrhas(ws, &gc.data)) {
			found = 1;
			break;
		}

		if (x == 0) {
			if (y == 0)
				break;
			gl = &gd->linedata[y - 1];
			if (~gl->flags & GRID_LINE_WRAPPED)
				break;
			y--;
			x = grid_line_length(gd, y);
			if (x == 0)
				break;
		}
		x--;
	}
	for (;;) {
		if (found) {
			end = grid_line_length(gd, y);
			if (end == 0 || x == end - 1) {
				if (y == gd->hsize + gd->sy - 1)
					break;
				gl = &gd->linedata[y];
				if (~gl->flags & GRID_LINE_WRAPPED)
					break;
				y++;
				x = 0;
			} else
				x++;
		}
		found = 1;

		grid_get_cell(gd, x, y, &gc);
		if (gc.flags & GRID_FLAG_PADDING)
			break;
		if (utf8_cstrhas(ws, &gc.data))
			break;

		ud = xreallocarray(ud, size + 2, sizeof *ud);
		memcpy(&ud[size++], &gc.data, sizeof *ud);
	}
	if (size != 0) {
		ud[size].size = 0;
		s = utf8_tocstr(ud);
		free(ud);
	}
	return (s);
}

/* Callback for mouse_word. */
static void
format_cb_mouse_word(struct format_tree *ft, struct format_entry *fe)
{
	struct window_pane	*wp;
	u_int			 x, y;
	char			*s;

	if (!ft->m.valid)
		return;
	wp = cmd_mouse_pane(&ft->m, NULL, NULL);
	if (wp == NULL)
		return;
	if (!TAILQ_EMPTY (&wp->modes))
		return;
	if (cmd_mouse_at(wp, &ft->m, &x, &y, 0) != 0)
		return;

	s = format_grid_word(wp->base.grid, x, y);
	if (s != NULL)
		fe->value = s;
}

/* Return line at given coordinates. Caller frees. */
char *
format_grid_line(struct grid *gd, u_int y)
{
	struct grid_cell	 gc;
	struct utf8_data	*ud = NULL;
	u_int			 x;
	size_t			 size = 0;
	char			*s = NULL;

	y = gd->hsize + y;
	for (x = 0; x < grid_line_length(gd, y); x++) {
		grid_get_cell(gd, x, y, &gc);
		if (gc.flags & GRID_FLAG_PADDING)
			break;

		ud = xreallocarray(ud, size + 2, sizeof *ud);
		memcpy(&ud[size++], &gc.data, sizeof *ud);
	}
	if (size != 0) {
		ud[size].size = 0;
		s = utf8_tocstr(ud);
		free(ud);
	}
	return (s);
}

/* Callback for mouse_line. */
static void
format_cb_mouse_line(struct format_tree *ft, struct format_entry *fe)
{
	struct window_pane	*wp;
	u_int			 x, y;
	char			*s;

	if (!ft->m.valid)
		return;
	wp = cmd_mouse_pane(&ft->m, NULL, NULL);
	if (wp == NULL)
		return;
	if (!TAILQ_EMPTY (&wp->modes))
		return;
	if (cmd_mouse_at(wp, &ft->m, &x, &y, 0) != 0)
		return;

	s = format_grid_line(wp->base.grid, y);
	if (s != NULL)
		fe->value = s;
}

/* Merge a format tree. */
static void
format_merge(struct format_tree *ft, struct format_tree *from)
{
	struct format_entry	*fe;

	RB_FOREACH(fe, format_entry_tree, &from->tree) {
		if (fe->value != NULL)
			format_add(ft, fe->key, "%s", fe->value);
	}
}

/* Add item bits to tree. */
static void
format_create_add_item(struct format_tree *ft, struct cmdq_item *item)
{
	struct mouse_event	*m;
	struct window_pane	*wp;
	u_int			 x, y;

	if (item->cmd != NULL)
		format_add(ft, "command", "%s", item->cmd->entry->name);

	if (item->shared == NULL)
		return;
	if (item->shared->formats != NULL)
		format_merge(ft, item->shared->formats);

	m = &item->shared->mouse;
	if (m->valid && ((wp = cmd_mouse_pane(m, NULL, NULL)) != NULL)) {
		format_add(ft, "mouse_pane", "%%%u", wp->id);
		if (cmd_mouse_at(wp, m, &x, &y, 0) == 0) {
			format_add(ft, "mouse_x", "%u", x);
			format_add(ft, "mouse_y", "%u", y);
			format_add_cb(ft, "mouse_word", format_cb_mouse_word);
			format_add_cb(ft, "mouse_line", format_cb_mouse_line);
		}
	}
	memcpy(&ft->m, m, sizeof ft->m);
}

/* Create a new tree. */
struct format_tree *
format_create(struct client *c, struct cmdq_item *item, int tag, int flags)
{
	struct format_tree		 *ft;
	const struct window_mode	**wm;
	char				  tmp[64];

	if (!event_initialized(&format_job_event)) {
		evtimer_set(&format_job_event, format_job_timer, NULL);
		format_job_timer(-1, 0, NULL);
	}

	ft = xcalloc(1, sizeof *ft);
	RB_INIT(&ft->tree);

	if (c != NULL) {
		ft->client = c;
		ft->client->references++;
	}
	ft->item = item;

	ft->tag = tag;
	ft->flags = flags;
	ft->time = time(NULL);

<<<<<<< HEAD
	format_add(ft, "version", "%s", VERSION);
=======
	format_add(ft, "version", "%s", getversion());
>>>>>>> f165221d
	format_add_cb(ft, "host", format_cb_host);
	format_add_cb(ft, "host_short", format_cb_host_short);
	format_add_cb(ft, "pid", format_cb_pid);
	format_add(ft, "socket_path", "%s", socket_path);
	format_add_tv(ft, "start_time", &start_time);

	for (wm = all_window_modes; *wm != NULL; wm++) {
		if ((*wm)->default_format != NULL) {
			xsnprintf(tmp, sizeof tmp, "%s_format", (*wm)->name);
			tmp[strcspn(tmp, "-")] = '_';
			format_add(ft, tmp, "%s", (*wm)->default_format);
		}
	}

	if (item != NULL)
		format_create_add_item(ft, item);

	return (ft);
}

/* Free a tree. */
void
format_free(struct format_tree *ft)
{
	struct format_entry	*fe, *fe1;

	RB_FOREACH_SAFE(fe, format_entry_tree, &ft->tree, fe1) {
		RB_REMOVE(format_entry_tree, &ft->tree, fe);
		free(fe->value);
		free(fe->key);
		free(fe);
	}

	if (ft->client != NULL)
		server_client_unref(ft->client);
	free(ft);
}

/* Walk each format. */
void
format_each(struct format_tree *ft, void (*cb)(const char *, const char *,
    void *), void *arg)
{
	struct format_entry	*fe;
	char			 s[64];

	RB_FOREACH(fe, format_entry_tree, &ft->tree) {
		if (fe->t != 0) {
			xsnprintf(s, sizeof s, "%lld", (long long)fe->t);
			cb(fe->key, s, arg);
		} else {
			if (fe->value == NULL && fe->cb != NULL) {
				fe->cb(ft, fe);
				if (fe->value == NULL)
					fe->value = xstrdup("");
			}
			cb(fe->key, fe->value, arg);
		}
	}
}

/* Add a key-value pair. */
void
format_add(struct format_tree *ft, const char *key, const char *fmt, ...)
{
	struct format_entry	*fe;
	struct format_entry	*fe_now;
	va_list			 ap;

	fe = xmalloc(sizeof *fe);
	fe->key = xstrdup(key);

	fe_now = RB_INSERT(format_entry_tree, &ft->tree, fe);
	if (fe_now != NULL) {
		free(fe->key);
		free(fe);
		free(fe_now->value);
		fe = fe_now;
	}

	fe->cb = NULL;
	fe->t = 0;

	va_start(ap, fmt);
	xvasprintf(&fe->value, fmt, ap);
	va_end(ap);
}

/* Add a key and time. */
static void
format_add_tv(struct format_tree *ft, const char *key, struct timeval *tv)
{
	struct format_entry	*fe, *fe_now;

	fe = xmalloc(sizeof *fe);
	fe->key = xstrdup(key);

	fe_now = RB_INSERT(format_entry_tree, &ft->tree, fe);
	if (fe_now != NULL) {
		free(fe->key);
		free(fe);
		free(fe_now->value);
		fe = fe_now;
	}

	fe->cb = NULL;
	fe->t = tv->tv_sec;

	fe->value = NULL;
}

/* Add a key and function. */
static void
format_add_cb(struct format_tree *ft, const char *key, format_cb cb)
{
	struct format_entry	*fe;
	struct format_entry	*fe_now;

	fe = xmalloc(sizeof *fe);
	fe->key = xstrdup(key);

	fe_now = RB_INSERT(format_entry_tree, &ft->tree, fe);
	if (fe_now != NULL) {
		free(fe->key);
		free(fe);
		free(fe_now->value);
		fe = fe_now;
	}

	fe->cb = cb;
	fe->t = 0;

	fe->value = NULL;
}

/* Quote special characters in string. */
static char *
format_quote(const char *s)
{
	const char	*cp;
	char		*out, *at;

	at = out = xmalloc(strlen(s) * 2 + 1);
	for (cp = s; *cp != '\0'; cp++) {
		if (strchr("|&;<>()$`\\\"'*?[# =%", *cp) != NULL)
			*at++ = '\\';
		*at++ = *cp;
	}
	*at = '\0';
	return (out);
}

/* Find a format entry. */
static char *
format_find(struct format_tree *ft, const char *key, int modifiers)
{
	struct format_entry	*fe, fe_find;
	struct environ_entry	*envent;
	static char		 s[64];
	struct options_entry	*o;
	int			 idx;
	char			*found, *saved;

	if (~modifiers & FORMAT_TIMESTRING) {
		o = options_parse_get(global_options, key, &idx, 0);
		if (o == NULL && ft->wp != NULL)
			o = options_parse_get(ft->wp->options, key, &idx, 0);
		if (o == NULL && ft->w != NULL)
			o = options_parse_get(ft->w->options, key, &idx, 0);
		if (o == NULL)
			o = options_parse_get(global_w_options, key, &idx, 0);
		if (o == NULL && ft->s != NULL)
			o = options_parse_get(ft->s->options, key, &idx, 0);
		if (o == NULL)
			o = options_parse_get(global_s_options, key, &idx, 0);
		if (o != NULL) {
			found = options_tostring(o, idx, 1);
			goto found;
		}
	}
	found = NULL;

	fe_find.key = (char *) key;
	fe = RB_FIND(format_entry_tree, &ft->tree, &fe_find);
	if (fe != NULL) {
		if (modifiers & FORMAT_TIMESTRING) {
			if (fe->t == 0)
				return (NULL);
			ctime_r(&fe->t, s);
			s[strcspn(s, "\n")] = '\0';
			found = xstrdup(s);
			goto found;
		}
		if (fe->t != 0) {
			xasprintf(&found, "%lld", (long long)fe->t);
			goto found;
		}
		if (fe->value == NULL && fe->cb != NULL)
			fe->cb(ft, fe);
		if (fe->value == NULL)
			fe->value = xstrdup("");
		found = xstrdup(fe->value);
		goto found;
	}

	if (~modifiers & FORMAT_TIMESTRING) {
		envent = NULL;
		if (ft->s != NULL)
			envent = environ_find(ft->s->environ, key);
		if (envent == NULL)
			envent = environ_find(global_environ, key);
		if (envent != NULL && envent->value != NULL) {
			found = xstrdup(envent->value);
			goto found;
		}
	}

	return (NULL);

found:
	if (found == NULL)
		return (NULL);
	if (modifiers & FORMAT_BASENAME) {
		saved = found;
		found = xstrdup(basename(saved));
		free(saved);
	}
	if (modifiers & FORMAT_DIRNAME) {
		saved = found;
		found = xstrdup(dirname(saved));
		free(saved);
	}
	if (modifiers & FORMAT_QUOTE) {
		saved = found;
		found = xstrdup(format_quote(saved));
		free(saved);
	}
	return (found);
}

/* Skip until end. */
const char *
format_skip(const char *s, const char *end)
{
	int	brackets = 0;

	for (; *s != '\0'; s++) {
		if (*s == '#' && s[1] == '{')
			brackets++;
		if (*s == '#' && strchr(",#{}", s[1]) != NULL) {
			s++;
			continue;
		}
		if (*s == '}')
			brackets--;
		if (strchr(end, *s) != NULL && brackets == 0)
			break;
	}
	if (*s == '\0')
		return (NULL);
	return (s);
}

/* Return left and right alternatives separated by commas. */
static int
format_choose(struct format_tree *ft, const char *s, char **left, char **right,
    int expand)
{
	const char	*cp;
	char		*left0, *right0;

	cp = format_skip(s, ",");
	if (cp == NULL)
		return (-1);
	left0 = xstrndup(s, cp - s);
	right0 = xstrdup(cp + 1);

	if (expand) {
		*left = format_expand(ft, left0);
		free(left0);
		*right = format_expand(ft, right0);
		free(right0);
	} else {
		*left = left0;
		*right = right0;
	}
	return (0);
}

/* Is this true? */
int
format_true(const char *s)
{
	if (s != NULL && *s != '\0' && (s[0] != '0' || s[1] != '\0'))
		return (1);
	return (0);
}

/* Check if modifier end. */
static int
format_is_end(char c)
{
	return (c == ';' || c == ':');
}

/* Add to modifier list. */
static void
format_add_modifier(struct format_modifier **list, u_int *count,
    const char *c, size_t n, char **argv, int argc)
{
	struct format_modifier *fm;

	*list = xreallocarray(*list, (*count) + 1, sizeof **list);
	fm = &(*list)[(*count)++];

	memcpy(fm->modifier, c, n);
	fm->modifier[n] = '\0';
	fm->size = n;

	fm->argv = argv;
	fm->argc = argc;
}

/* Free modifier list. */
static void
format_free_modifiers(struct format_modifier *list, u_int count)
{
	u_int	i;

	for (i = 0; i < count; i++)
		cmd_free_argv(list[i].argc, list[i].argv);
	free(list);
}

/* Build modifier list. */
static struct format_modifier *
format_build_modifiers(struct format_tree *ft, const char **s, u_int *count)
{
	const char		*cp = *s, *end;
	struct format_modifier	*list = NULL;
	char			 c, last[] = "X;:", **argv, *value;
	int			 argc;

	/*
	 * Modifiers are a ; separated list of the forms:
	 *      l,m,C,b,d,t,q,E,T,S,W,P,<,>
	 *	=a
	 *	=/a
	 *      =/a/
	 *	s/a/b/
	 *	s/a/b
	 *	||,&&,!=,==,<=,>=
	 */

	*count = 0;

	while (*cp != '\0' && *cp != ':') {
		/* Skip and separator character. */
		if (*cp == ';')
			cp++;

		/* Check single character modifiers with no arguments. */
		if (strchr("lbdtqETSWP<>", cp[0]) != NULL &&
		    format_is_end(cp[1])) {
			format_add_modifier(&list, count, cp, 1, NULL, 0);
			cp++;
			continue;
		}

		/* Then try double character with no arguments. */
		if ((memcmp("||", cp, 2) == 0 ||
		    memcmp("&&", cp, 2) == 0 ||
		    memcmp("!=", cp, 2) == 0 ||
		    memcmp("==", cp, 2) == 0 ||
		    memcmp("<=", cp, 2) == 0 ||
		    memcmp(">=", cp, 2) == 0) &&
		    format_is_end(cp[2])) {
			format_add_modifier(&list, count, cp, 2, NULL, 0);
			cp += 2;
			continue;
		}

		/* Now try single character with arguments. */
		if (strchr("mCs=p", cp[0]) == NULL)
			break;
		c = cp[0];

		/* No arguments provided. */
		if (format_is_end(cp[1])) {
			format_add_modifier(&list, count, cp, 1, NULL, 0);
			cp++;
			continue;
		}
		argv = NULL;
		argc = 0;

		/* Single argument with no wrapper character. */
		if (!ispunct(cp[1]) || cp[1] == '-') {
			end = format_skip(cp + 1, ":;");
			if (end == NULL)
				break;

			argv = xcalloc(1, sizeof *argv);
			value = xstrndup(cp + 1, end - (cp + 1));
			argv[0] = format_expand(ft, value);
			free(value);
			argc = 1;

			format_add_modifier(&list, count, &c, 1, argv, argc);
			cp = end;
			continue;
		}

		/* Multiple arguments with a wrapper character. */
		last[0] = cp[1];
		cp++;
		do {
			if (cp[0] == last[0] && format_is_end(cp[1])) {
				cp++;
				break;
			}
			end = format_skip(cp + 1, last);
			if (end == NULL)
				break;
			cp++;

			argv = xreallocarray (argv, argc + 1, sizeof *argv);
			value = xstrndup(cp, end - cp);
			argv[argc++] = format_expand(ft, value);
			free(value);

			cp = end;
		} while (!format_is_end(cp[0]));
		format_add_modifier(&list, count, &c, 1, argv, argc);
	}
	if (*cp != ':') {
		format_free_modifiers(list, *count);
		*count = 0;
		return (NULL);
	}
	*s = cp + 1;
	return list;
}

/* Match against an fnmatch(3) pattern or regular expression. */
static char *
format_match(struct format_modifier *fm, const char *pattern, const char *text)
{
	const char	*s = "";
	regex_t		 r;
	int		 flags = 0;

	if (fm->argc >= 1)
		s = fm->argv[0];
	if (strchr(s, 'r') == NULL) {
		if (strchr(s, 'i') != NULL)
			flags |= FNM_CASEFOLD;
		if (fnmatch(pattern, text, flags) != 0)
			return (xstrdup("0"));
	} else {
		flags = REG_EXTENDED|REG_NOSUB;
		if (strchr(s, 'i') != NULL)
			flags |= REG_ICASE;
		if (regcomp(&r, pattern, flags) != 0)
			return (xstrdup("0"));
		if (regexec(&r, text, 0, NULL, 0) != 0) {
			regfree(&r);
			return (xstrdup("0"));
		}
		regfree(&r);
	}
	return (xstrdup("1"));
}

/* Perform substitution in string. */
static char *
format_sub(struct format_modifier *fm, const char *text, const char *pattern,
    const char *with)
{
	char	*value;
	int	 flags = REG_EXTENDED;

	if (fm->argc >= 3 && strchr(fm->argv[2], 'i') != NULL)
		flags |= REG_ICASE;
	value = regsub(pattern, with, text, flags);
	if (value == NULL)
		return (xstrdup(text));
	return (value);
}

/* Search inside pane. */
static char *
format_search(struct format_modifier *fm, struct window_pane *wp, const char *s)
{
	int	 ignore = 0, regex = 0;
	char	*value;

	if (fm->argc >= 1) {
		if (strchr(fm->argv[0], 'i') != NULL)
			ignore = 1;
		if (strchr(fm->argv[0], 'r') != NULL)
			regex = 1;
	}
	xasprintf(&value, "%u", window_pane_search(wp, s, regex, ignore));
	return (value);
}

/* Loop over sessions. */
static char *
format_loop_sessions(struct format_tree *ft, const char *fmt)
{
	struct client		*c = ft->client;
	struct cmdq_item	*item = ft->item;
	struct format_tree	*nft;
	char			*expanded, *value;
	size_t			 valuelen;
	struct session		*s;

	value = xcalloc(1, 1);
	valuelen = 1;

	RB_FOREACH(s, sessions, &sessions) {
		format_log(ft, "session loop: $%u", s->id);
		nft = format_create(c, item, FORMAT_NONE, ft->flags);
		nft->loop = ft->loop;
		format_defaults(nft, ft->c, s, NULL, NULL);
		expanded = format_expand(nft, fmt);
		format_free(nft);

		valuelen += strlen(expanded);
		value = xrealloc(value, valuelen);

		strlcat(value, expanded, valuelen);
		free(expanded);
	}

	return (value);
}

/* Loop over windows. */
static char *
format_loop_windows(struct format_tree *ft, const char *fmt)
{
	struct client		*c = ft->client;
	struct cmdq_item	*item = ft->item;
	struct format_tree	*nft;
	char			*all, *active, *use, *expanded, *value;
	size_t			 valuelen;
	struct winlink		*wl;
	struct window		*w;

	if (ft->s == NULL) {
		format_log(ft, "window loop but no session");
		return (NULL);
	}

	if (format_choose(ft, fmt, &all, &active, 0) != 0) {
		all = xstrdup(fmt);
		active = NULL;
	}

	value = xcalloc(1, 1);
	valuelen = 1;

	RB_FOREACH(wl, winlinks, &ft->s->windows) {
		w = wl->window;
		format_log(ft, "window loop: %u @%u", wl->idx, w->id);
		if (active != NULL && wl == ft->s->curw)
			use = active;
		else
			use = all;
		nft = format_create(c, item, FORMAT_WINDOW|w->id, ft->flags);
		nft->loop = ft->loop;
		format_defaults(nft, ft->c, ft->s, wl, NULL);
		expanded = format_expand(nft, use);
		format_free(nft);

		valuelen += strlen(expanded);
		value = xrealloc(value, valuelen);

		strlcat(value, expanded, valuelen);
		free(expanded);
	}

	free(active);
	free(all);

	return (value);
}

/* Loop over panes. */
static char *
format_loop_panes(struct format_tree *ft, const char *fmt)
{
	struct client		*c = ft->client;
	struct cmdq_item	*item = ft->item;
	struct format_tree	*nft;
	char			*all, *active, *use, *expanded, *value;
	size_t			 valuelen;
	struct window_pane	*wp;

	if (ft->w == NULL) {
		format_log(ft, "pane loop but no window");
		return (NULL);
	}

	if (format_choose(ft, fmt, &all, &active, 0) != 0) {
		all = xstrdup(fmt);
		active = NULL;
	}

	value = xcalloc(1, 1);
	valuelen = 1;

	TAILQ_FOREACH(wp, &ft->w->panes, entry) {
		format_log(ft, "pane loop: %%%u", wp->id);
		if (active != NULL && wp == ft->w->active)
			use = active;
		else
			use = all;
		nft = format_create(c, item, FORMAT_PANE|wp->id, ft->flags);
		nft->loop = ft->loop;
		format_defaults(nft, ft->c, ft->s, ft->wl, wp);
		expanded = format_expand(nft, use);
		format_free(nft);

		valuelen += strlen(expanded);
		value = xrealloc(value, valuelen);

		strlcat(value, expanded, valuelen);
		free(expanded);
	}

	free(active);
	free(all);

	return (value);
}

/* Replace a key. */
static int
format_replace(struct format_tree *ft, const char *key, size_t keylen,
    char **buf, size_t *len, size_t *off)
{
	struct window_pane	 *wp = ft->wp;
	const char		 *errptr, *copy, *cp, *marker = NULL;
	char			 *copy0, *condition, *found, *new;
	char			 *value, *left, *right;
	size_t			  valuelen;
	int			  modifiers = 0, limit = 0, width = 0, j;
	struct format_modifier   *list, *fm, *cmp = NULL, *search = NULL;
	struct format_modifier	**sub = NULL;
	u_int			  i, count, nsub = 0;

	/* Make a copy of the key. */
	copy = copy0 = xstrndup(key, keylen);

	/* Process modifier list. */
	list = format_build_modifiers(ft, &copy, &count);
	for (i = 0; i < count; i++) {
		fm = &list[i];
		if (format_logging(ft)) {
			format_log(ft, "modifier %u is %s", i, fm->modifier);
			for (j = 0; j < fm->argc; j++) {
				format_log(ft, "modifier %u argument %d: %s", i,
				    j, fm->argv[j]);
			}
		}
		if (fm->size == 1) {
			switch (fm->modifier[0]) {
			case 'm':
			case '<':
			case '>':
				cmp = fm;
				break;
			case 'C':
				search = fm;
				break;
			case 's':
				if (fm->argc < 2)
					break;
				sub = xreallocarray (sub, nsub + 1,
				    sizeof *sub);
				sub[nsub++] = fm;
				break;
			case '=':
				if (fm->argc < 1)
					break;
				limit = strtonum(fm->argv[0], INT_MIN, INT_MAX,
				    &errptr);
				if (errptr != NULL)
					limit = 0;
				if (fm->argc >= 2 && fm->argv[1] != NULL)
					marker = fm->argv[1];
				break;
			case 'p':
				if (fm->argc < 1)
					break;
				width = strtonum(fm->argv[0], INT_MIN, INT_MAX,
				    &errptr);
				if (errptr != NULL)
					width = 0;
				break;
			case 'l':
				modifiers |= FORMAT_LITERAL;
				break;
			case 'b':
				modifiers |= FORMAT_BASENAME;
				break;
			case 'd':
				modifiers |= FORMAT_DIRNAME;
				break;
			case 't':
				modifiers |= FORMAT_TIMESTRING;
				break;
			case 'q':
				modifiers |= FORMAT_QUOTE;
				break;
			case 'E':
				modifiers |= FORMAT_EXPAND;
				break;
			case 'T':
				modifiers |= FORMAT_EXPANDTIME;
				break;
			case 'S':
				modifiers |= FORMAT_SESSIONS;
				break;
			case 'W':
				modifiers |= FORMAT_WINDOWS;
				break;
			case 'P':
				modifiers |= FORMAT_PANES;
				break;
			}
		} else if (fm->size == 2) {
			if (strcmp(fm->modifier, "||") == 0 ||
			    strcmp(fm->modifier, "&&") == 0 ||
			    strcmp(fm->modifier, "==") == 0 ||
			    strcmp(fm->modifier, "!=") == 0 ||
			    strcmp(fm->modifier, ">=") == 0 ||
			    strcmp(fm->modifier, "<=") == 0)
				cmp = fm;
		}
	}

	/* Is this a literal string? */
	if (modifiers & FORMAT_LITERAL) {
		value = xstrdup(copy);
		goto done;
	}

	/* Is this a loop, comparison or condition? */
	if (modifiers & FORMAT_SESSIONS) {
		value = format_loop_sessions(ft, copy);
		if (value == NULL)
			goto fail;
	} else if (modifiers & FORMAT_WINDOWS) {
		value = format_loop_windows(ft, copy);
		if (value == NULL)
			goto fail;
	} else if (modifiers & FORMAT_PANES) {
		value = format_loop_panes(ft, copy);
		if (value == NULL)
			goto fail;
	} else if (search != NULL) {
		/* Search in pane. */
		new = format_expand(ft, copy);
		if (wp == NULL) {
			format_log(ft, "search '%s' but no pane", new);
			value = xstrdup("0");
		} else {
			format_log(ft, "search '%s' pane %%%u", new,  wp->id);
			value = format_search(fm, wp, new);
		}
		free(new);
	} else if (cmp != NULL) {
		/* Comparison of left and right. */
		if (format_choose(ft, copy, &left, &right, 1) != 0) {
			format_log(ft, "compare %s syntax error: %s",
			    cmp->modifier, copy);
			goto fail;
		}
		format_log(ft, "compare %s left is: %s", cmp->modifier, left);
		format_log(ft, "compare %s right is: %s", cmp->modifier, right);

		if (strcmp(cmp->modifier, "||") == 0) {
			if (format_true(left) || format_true(right))
				value = xstrdup("1");
			else
				value = xstrdup("0");
		} else if (strcmp(cmp->modifier, "&&") == 0) {
			if (format_true(left) && format_true(right))
				value = xstrdup("1");
			else
				value = xstrdup("0");
		} else if (strcmp(cmp->modifier, "==") == 0) {
			if (strcmp(left, right) == 0)
				value = xstrdup("1");
			else
				value = xstrdup("0");
		} else if (strcmp(cmp->modifier, "!=") == 0) {
			if (strcmp(left, right) != 0)
				value = xstrdup("1");
			else
				value = xstrdup("0");
		} else if (strcmp(cmp->modifier, "<") == 0) {
			if (strcmp(left, right) < 0)
				value = xstrdup("1");
			else
				value = xstrdup("0");
		} else if (strcmp(cmp->modifier, ">") == 0) {
			if (strcmp(left, right) > 0)
				value = xstrdup("1");
			else
				value = xstrdup("0");
		} else if (strcmp(cmp->modifier, "<=") == 0) {
			if (strcmp(left, right) <= 0)
				value = xstrdup("1");
			else
				value = xstrdup("0");
		} else if (strcmp(cmp->modifier, ">=") == 0) {
			if (strcmp(left, right) >= 0)
				value = xstrdup("1");
			else
				value = xstrdup("0");
		} else if (strcmp(cmp->modifier, "m") == 0)
			value = format_match(cmp, left, right);

		free(right);
		free(left);
	} else if (*copy == '?') {
		/* Conditional: check first and choose second or third. */
		cp = format_skip(copy + 1, ",");
		if (cp == NULL) {
			format_log(ft, "condition syntax error: %s", copy + 1);
			goto fail;
		}
		condition = xstrndup(copy + 1, cp - (copy + 1));
		format_log(ft, "condition is: %s", condition);

		found = format_find(ft, condition, modifiers);
		if (found == NULL) {
			/*
			 * If the condition not found, try to expand it. If
			 * the expansion doesn't have any effect, then assume
			 * false.
			 */
			found = format_expand(ft, condition);
			if (strcmp(found, condition) == 0) {
				free(found);
				found = xstrdup("");
				format_log(ft, "condition '%s' found: %s",
				    condition, found);
			} else {
				format_log(ft,
				    "condition '%s' not found; assuming false",
				    condition);
			}
		} else
			format_log(ft, "condition '%s' found", condition);

		if (format_choose(ft, cp + 1, &left, &right, 0) != 0) {
			format_log(ft, "condition '%s' syntax error: %s",
			    condition, cp + 1);
			free(found);
			goto fail;
		}
		if (format_true(found)) {
			format_log(ft, "condition '%s' is true", condition);
			value = format_expand(ft, left);
		} else {
			format_log(ft, "condition '%s' is false", condition);
			value = format_expand(ft, right);
		}
		free(right);
		free(left);

		free(condition);
		free(found);
	} else {
		/* Neither: look up directly. */
		value = format_find(ft, copy, modifiers);
		if (value == NULL) {
			format_log(ft, "format '%s' not found", copy);
			value = xstrdup("");
		} else
			format_log(ft, "format '%s' found: %s", copy, value);
	}

done:
	/* Expand again if required. */
	if (modifiers & FORMAT_EXPAND) {
		new = format_expand(ft, value);
		free(value);
		value = new;
	}
	else if (modifiers & FORMAT_EXPANDTIME) {
		new = format_expand_time(ft, value);
		free(value);
		value = new;
	}

	/* Perform substitution if any. */
	for (i = 0; i < nsub; i++) {
		left = format_expand(ft, sub[i]->argv[0]);
		right = format_expand(ft, sub[i]->argv[1]);
		new = format_sub(sub[i], value, left, right);
		format_log(ft, "substitute '%s' to '%s': %s", left, right, new);
		free(value);
		value = new;
		free(right);
		free(left);
	}

	/* Truncate the value if needed. */
	if (limit > 0) {
		new = format_trim_left(value, limit);
		if (marker != NULL && strcmp(new, value) != 0) {
			free(value);
			xasprintf(&value, "%s%s", new, marker);
		} else {
			free(value);
			value = new;
		}
		format_log(ft, "applied length limit %d: %s", limit, value);
	} else if (limit < 0) {
		new = format_trim_right(value, -limit);
		if (marker != NULL && strcmp(new, value) != 0) {
			free(value);
			xasprintf(&value, "%s%s", marker, new);
		} else {
			free(value);
			value = new;
		}
		format_log(ft, "applied length limit %d: %s", limit, value);
	}

	/* Pad the value if needed. */
	if (width > 0) {
		new = utf8_padcstr(value, width);
		free(value);
		value = new;
		format_log(ft, "applied padding width %d: %s", width, value);
	} else if (width < 0) {
		new = utf8_rpadcstr(value, -width);
		free(value);
		value = new;
		format_log(ft, "applied padding width %d: %s", width, value);
	}

	/* Expand the buffer and copy in the value. */
	valuelen = strlen(value);
	while (*len - *off < valuelen + 1) {
		*buf = xreallocarray(*buf, 2, *len);
		*len *= 2;
	}
	memcpy(*buf + *off, value, valuelen);
	*off += valuelen;

	format_log(ft, "replaced '%s' with '%s'", copy0, value);
	free(value);

	free(sub);
	format_free_modifiers(list, count);
	free(copy0);
	return (0);

fail:
	format_log(ft, "failed %s", copy0);

	free(sub);
	format_free_modifiers(list, count);
	free(copy0);
	return (-1);
}

/* Expand keys in a template. */
static char *
format_expand1(struct format_tree *ft, const char *fmt, int time)
{
	char		*buf, *out, *name;
	const char	*ptr, *s;
	size_t		 off, len, n, outlen;
	int     	 ch, brackets;
	struct tm	*tm;
	char		 expanded[8192];

	if (fmt == NULL || *fmt == '\0')
		return (xstrdup(""));

	if (ft->loop == FORMAT_LOOP_LIMIT)
		return (xstrdup(""));
	ft->loop++;

	format_log(ft, "expanding format: %s", fmt);

	if (time) {
		tm = localtime(&ft->time);
		if (strftime(expanded, sizeof expanded, fmt, tm) == 0) {
			format_log(ft, "format is too long");
			return (xstrdup(""));
		}
		if (format_logging(ft) && strcmp(expanded, fmt) != 0)
			format_log(ft, "after time expanded: %s", expanded);
		fmt = expanded;
	}

	len = 64;
	buf = xmalloc(len);
	off = 0;

	while (*fmt != '\0') {
		if (*fmt != '#') {
			while (len - off < 2) {
				buf = xreallocarray(buf, 2, len);
				len *= 2;
			}
			buf[off++] = *fmt++;
			continue;
		}
		fmt++;

		ch = (u_char)*fmt++;
		switch (ch) {
		case '(':
			brackets = 1;
			for (ptr = fmt; *ptr != '\0'; ptr++) {
				if (*ptr == '(')
					brackets++;
				if (*ptr == ')' && --brackets == 0)
					break;
			}
			if (*ptr != ')' || brackets != 0)
				break;
			n = ptr - fmt;

			name = xstrndup(fmt, n);
			format_log(ft, "found #(): %s", name);

			if (ft->flags & FORMAT_NOJOBS) {
				out = xstrdup("");
				format_log(ft, "#() is disabled");
			} else {
				out = format_job_get(ft, name);
				format_log(ft, "#() result: %s", out);
			}
			free(name);

			outlen = strlen(out);
			while (len - off < outlen + 1) {
				buf = xreallocarray(buf, 2, len);
				len *= 2;
			}
			memcpy(buf + off, out, outlen);
			off += outlen;

			free(out);

			fmt += n + 1;
			continue;
		case '{':
			ptr = format_skip((char *)fmt - 2, "}");
			if (ptr == NULL)
				break;
			n = ptr - fmt;

			format_log(ft, "found #{}: %.*s", (int)n, fmt);
			if (format_replace(ft, fmt, n, &buf, &len, &off) != 0)
				break;
			fmt += n + 1;
			continue;
		case '}':
		case '#':
		case ',':
			format_log(ft, "found #%c", ch);
			while (len - off < 2) {
				buf = xreallocarray(buf, 2, len);
				len *= 2;
			}
			buf[off++] = ch;
			continue;
		default:
			s = NULL;
			if (ch >= 'A' && ch <= 'Z')
				s = format_upper[ch - 'A'];
			else if (ch >= 'a' && ch <= 'z')
				s = format_lower[ch - 'a'];
			if (s == NULL) {
				while (len - off < 3) {
					buf = xreallocarray(buf, 2, len);
					len *= 2;
				}
				buf[off++] = '#';
				buf[off++] = ch;
				continue;
			}
			n = strlen(s);
			format_log(ft, "found #%c: %s", ch, s);
			if (format_replace(ft, s, n, &buf, &len, &off) != 0)
				break;
			continue;
		}

		break;
	}
	buf[off] = '\0';

	format_log(ft, "result is: %s", buf);
	ft->loop--;

	return (buf);
}

/* Expand keys in a template, passing through strftime first. */
char *
format_expand_time(struct format_tree *ft, const char *fmt)
{
	return (format_expand1(ft, fmt, 1));
}

/* Expand keys in a template. */
char *
format_expand(struct format_tree *ft, const char *fmt)
{
	return (format_expand1(ft, fmt, 0));
}

/* Expand a single string. */
char *
format_single(struct cmdq_item *item, const char *fmt, struct client *c,
    struct session *s, struct winlink *wl, struct window_pane *wp)
{
	struct format_tree	*ft;
	char			*expanded;

	if (item != NULL)
		ft = format_create(item->client, item, FORMAT_NONE, 0);
	else
		ft = format_create(NULL, item, FORMAT_NONE, 0);
	format_defaults(ft, c, s, wl, wp);

	expanded = format_expand(ft, fmt);
	format_free(ft);
	return (expanded);
}

/* Set defaults for any of arguments that are not NULL. */
void
format_defaults(struct format_tree *ft, struct client *c, struct session *s,
    struct winlink *wl, struct window_pane *wp)
{
	if (c != NULL && c->name != NULL)
		log_debug("%s: c=%s", __func__, c->name);
	else
		log_debug("%s: c=none", __func__);
	if (s != NULL)
		log_debug("%s: s=$%u", __func__, s->id);
	else
		log_debug("%s: s=none", __func__);
	if (wl != NULL)
		log_debug("%s: wl=%u w=@%u", __func__, wl->idx, wl->window->id);
	else
		log_debug("%s: wl=none", __func__);
	if (wp != NULL)
		log_debug("%s: wp=%%%u", __func__, wp->id);
	else
		log_debug("%s: wp=none", __func__);

	if (c != NULL && s != NULL && c->session != s)
		log_debug("%s: session does not match", __func__);

	format_add(ft, "session_format", "%d", s != NULL);
	format_add(ft, "window_format", "%d", wl != NULL);
	format_add(ft, "pane_format", "%d", wp != NULL);

	if (s == NULL && c != NULL)
		s = c->session;
	if (wl == NULL && s != NULL)
		wl = s->curw;
	if (wp == NULL && wl != NULL)
		wp = wl->window->active;

	if (c != NULL)
		format_defaults_client(ft, c);
	if (s != NULL)
		format_defaults_session(ft, s);
	if (wl != NULL)
		format_defaults_winlink(ft, wl);
	if (wp != NULL)
		format_defaults_pane(ft, wp);
}

/* Set default format keys for a session. */
static void
format_defaults_session(struct format_tree *ft, struct session *s)
{
	struct session_group	*sg;

	ft->s = s;

	format_add(ft, "session_name", "%s", s->name);
	format_add(ft, "session_windows", "%u", winlink_count(&s->windows));
	format_add(ft, "session_id", "$%u", s->id);

	sg = session_group_contains(s);
	format_add(ft, "session_grouped", "%d", sg != NULL);
	if (sg != NULL) {
		format_add(ft, "session_group", "%s", sg->name);
		format_add(ft, "session_group_size", "%u",
		    session_group_count (sg));
		format_add(ft, "session_group_attached", "%u",
		    session_group_attached_count (sg));
		format_add(ft, "session_group_many_attached", "%u",
		    session_group_attached_count (sg) > 1);
		format_add_cb(ft, "session_group_list",
		    format_cb_session_group_list);
		format_add_cb(ft, "session_group_attached_list",
		    format_cb_session_group_attached_list);
	}

	format_add_tv(ft, "session_created", &s->creation_time);
	format_add_tv(ft, "session_last_attached", &s->last_attached_time);
	format_add_tv(ft, "session_activity", &s->activity_time);

	format_add(ft, "session_attached", "%u", s->attached);
	format_add(ft, "session_many_attached", "%d", s->attached > 1);
	format_add_cb(ft, "session_attached_list",
	    format_cb_session_attached_list);

	format_add_cb(ft, "session_alerts", format_cb_session_alerts);
	format_add_cb(ft, "session_stack", format_cb_session_stack);
}

/* Set default format keys for a client. */
static void
format_defaults_client(struct format_tree *ft, struct client *c)
{
	struct session	*s;
	const char	*name;
	struct tty	*tty = &c->tty;

	if (ft->s == NULL)
		ft->s = c->session;
	ft->c = c;

	format_add(ft, "client_name", "%s", c->name);
	format_add(ft, "client_pid", "%ld", (long) c->pid);
	format_add(ft, "client_height", "%u", tty->sy);
	format_add(ft, "client_width", "%u", tty->sx);
	format_add(ft, "client_cell_width", "%u", tty->xpixel);
	format_add(ft, "client_cell_height", "%u", tty->ypixel);
	format_add(ft, "client_tty", "%s", c->ttyname);
	format_add(ft, "client_control_mode", "%d",
		!!(c->flags & CLIENT_CONTROL));

	if (tty->term_name != NULL)
		format_add(ft, "client_termname", "%s", tty->term_name);

	format_add_tv(ft, "client_created", &c->creation_time);
	format_add_tv(ft, "client_activity", &c->activity_time);

	format_add(ft, "client_written", "%zu", c->written);
	format_add(ft, "client_discarded", "%zu", c->discarded);

	name = server_client_get_key_table(c);
	if (strcmp(c->keytable->name, name) == 0)
		format_add(ft, "client_prefix", "%d", 0);
	else
		format_add(ft, "client_prefix", "%d", 1);
	format_add(ft, "client_key_table", "%s", c->keytable->name);

	if (tty->flags & TTY_UTF8)
		format_add(ft, "client_utf8", "%d", 1);
	else
		format_add(ft, "client_utf8", "%d", 0);

	if (c->flags & CLIENT_READONLY)
		format_add(ft, "client_readonly", "%d", 1);
	else
		format_add(ft, "client_readonly", "%d", 0);

	s = c->session;
	if (s != NULL)
		format_add(ft, "client_session", "%s", s->name);
	s = c->last_session;
	if (s != NULL && session_alive(s))
		format_add(ft, "client_last_session", "%s", s->name);
}

/* Set default format keys for a window. */
void
format_defaults_window(struct format_tree *ft, struct window *w)
{
	ft->w = w;

	format_add_tv(ft, "window_activity", &w->activity_time);
	format_add(ft, "window_id", "@%u", w->id);
	format_add(ft, "window_name", "%s", w->name);
	format_add(ft, "window_width", "%u", w->sx);
	format_add(ft, "window_height", "%u", w->sy);
	format_add(ft, "window_cell_width", "%u", w->xpixel);
	format_add(ft, "window_cell_height", "%u", w->ypixel);
	format_add_cb(ft, "window_layout", format_cb_window_layout);
	format_add_cb(ft, "window_visible_layout",
	    format_cb_window_visible_layout);
	format_add(ft, "window_panes", "%u", window_count_panes(w));
	format_add(ft, "window_zoomed_flag", "%d",
	    !!(w->flags & WINDOW_ZOOMED));
}

/* Set default format keys for a winlink. */
static void
format_defaults_winlink(struct format_tree *ft, struct winlink *wl)
{
	struct client	*c = ft->c;
	struct session	*s = wl->session;
	struct window	*w = wl->window;
	int		 flag;
	u_int		 ox, oy, sx, sy;

	if (ft->w == NULL)
		ft->w = wl->window;
	ft->wl = wl;

	format_defaults_window(ft, w);

	if (c != NULL) {
		flag = tty_window_offset(&c->tty, &ox, &oy, &sx, &sy);
		format_add(ft, "window_bigger", "%d", flag);
		if (flag) {
			format_add(ft, "window_offset_x", "%u", ox);
			format_add(ft, "window_offset_y", "%u", oy);
		}
	}

	format_add(ft, "window_index", "%d", wl->idx);
	format_add_cb(ft, "window_stack_index", format_cb_window_stack_index);
	format_add(ft, "window_flags", "%s", window_printable_flags(wl));
	format_add(ft, "window_active", "%d", wl == s->curw);
	format_add_cb(ft, "window_active_sessions",
	    format_cb_window_active_sessions);
	format_add_cb(ft, "window_active_sessions_list",
	    format_cb_window_active_sessions_list);
	format_add_cb(ft, "window_active_clients",
	    format_cb_window_active_clients);
	format_add_cb(ft, "window_active_clients_list",
	    format_cb_window_active_clients_list);

	format_add(ft, "window_start_flag", "%d",
	    !!(wl == RB_MIN(winlinks, &s->windows)));
	format_add(ft, "window_end_flag", "%d",
	    !!(wl == RB_MAX(winlinks, &s->windows)));

	if (server_check_marked() && marked_pane.wl == wl)
	    format_add(ft, "window_marked_flag", "1");
	else
	    format_add(ft, "window_marked_flag", "0");

	format_add(ft, "window_bell_flag", "%d",
	    !!(wl->flags & WINLINK_BELL));
	format_add(ft, "window_activity_flag", "%d",
	    !!(wl->flags & WINLINK_ACTIVITY));
	format_add(ft, "window_silence_flag", "%d",
	    !!(wl->flags & WINLINK_SILENCE));
	format_add(ft, "window_last_flag", "%d",
	    !!(wl == TAILQ_FIRST(&s->lastw)));
	format_add(ft, "window_linked", "%d", session_is_linked(s, wl->window));

	format_add_cb(ft, "window_linked_sessions_list",
	    format_cb_window_linked_sessions_list);
	format_add(ft, "window_linked_sessions", "%u",
	    wl->window->references);
}

/* Set default format keys for a window pane. */
void
format_defaults_pane(struct format_tree *ft, struct window_pane *wp)
{
	struct window			*w = wp->window;
	struct grid			*gd = wp->base.grid;
	int  				 status = wp->status;
	u_int				 idx;
	struct window_mode_entry	*wme;

	if (ft->w == NULL)
		ft->w = w;
	ft->wp = wp;

	format_add(ft, "history_size", "%u", gd->hsize);
	format_add(ft, "history_limit", "%u", gd->hlimit);
	format_add_cb(ft, "history_bytes", format_cb_history_bytes);

	if (window_pane_index(wp, &idx) != 0)
		fatalx("index not found");
	format_add(ft, "pane_index", "%u", idx);

	format_add(ft, "pane_width", "%u", wp->sx);
	format_add(ft, "pane_height", "%u", wp->sy);
	format_add(ft, "pane_title", "%s", wp->base.title);
	if (wp->base.path != NULL)
	    format_add(ft, "pane_path", "%s", wp->base.path);
	format_add(ft, "pane_id", "%%%u", wp->id);
	format_add(ft, "pane_active", "%d", wp == w->active);
	format_add(ft, "pane_input_off", "%d", !!(wp->flags & PANE_INPUTOFF));
	format_add(ft, "pane_pipe", "%d", wp->pipe_fd != -1);

	if ((wp->flags & PANE_STATUSREADY) && WIFEXITED(status))
		format_add(ft, "pane_dead_status", "%d", WEXITSTATUS(status));
	if (~wp->flags & PANE_EMPTY)
		format_add(ft, "pane_dead", "%d", wp->fd == -1);
	else
		format_add(ft, "pane_dead", "0");

	if (server_check_marked() && marked_pane.wp == wp)
		format_add(ft, "pane_marked", "1");
	else
		format_add(ft, "pane_marked", "0");
	format_add(ft, "pane_marked_set", "%d", server_check_marked());

	format_add(ft, "pane_left", "%u", wp->xoff);
	format_add(ft, "pane_top", "%u", wp->yoff);
	format_add(ft, "pane_right", "%u", wp->xoff + wp->sx - 1);
	format_add(ft, "pane_bottom", "%u", wp->yoff + wp->sy - 1);
	format_add(ft, "pane_at_left", "%d", wp->xoff == 0);
	format_add(ft, "pane_at_top", "%d", wp->yoff == 0);
	format_add(ft, "pane_at_right", "%d", wp->xoff + wp->sx == w->sx);
	format_add(ft, "pane_at_bottom", "%d", wp->yoff + wp->sy == w->sy);

	wme = TAILQ_FIRST(&wp->modes);
	if (wme != NULL) {
		format_add(ft, "pane_mode", "%s", wme->mode->name);
		if (wme->mode->formats != NULL)
			wme->mode->formats(wme, ft);
	}
	format_add_cb(ft, "pane_in_mode", format_cb_pane_in_mode);

	format_add(ft, "pane_synchronized", "%d",
	    !!options_get_number(w->options, "synchronize-panes"));
	if (wp->searchstr != NULL)
		format_add(ft, "pane_search_string", "%s", wp->searchstr);

	format_add(ft, "pane_tty", "%s", wp->tty);
	format_add(ft, "pane_pid", "%ld", (long) wp->pid);
	format_add_cb(ft, "pane_start_command", format_cb_start_command);
	format_add_cb(ft, "pane_current_command", format_cb_current_command);
	format_add_cb(ft, "pane_current_path", format_cb_current_path);

	format_add(ft, "cursor_x", "%u", wp->base.cx);
	format_add(ft, "cursor_y", "%u", wp->base.cy);
	format_add_cb(ft, "cursor_character", format_cb_cursor_character);

	format_add(ft, "scroll_region_upper", "%u", wp->base.rupper);
	format_add(ft, "scroll_region_lower", "%u", wp->base.rlower);

	format_add(ft, "alternate_on", "%d", wp->saved_grid ? 1 : 0);
	format_add(ft, "alternate_saved_x", "%u", wp->saved_cx);
	format_add(ft, "alternate_saved_y", "%u", wp->saved_cy);

	format_add(ft, "cursor_flag", "%d",
	    !!(wp->base.mode & MODE_CURSOR));
	format_add(ft, "insert_flag", "%d",
	    !!(wp->base.mode & MODE_INSERT));
	format_add(ft, "keypad_cursor_flag", "%d",
	    !!(wp->base.mode & MODE_KCURSOR));
	format_add(ft, "keypad_flag", "%d",
	    !!(wp->base.mode & MODE_KKEYPAD));
	format_add(ft, "wrap_flag", "%d",
	    !!(wp->base.mode & MODE_WRAP));
	format_add(ft, "origin_flag", "%d",
	    !!(wp->base.mode & MODE_ORIGIN));

	format_add(ft, "mouse_any_flag", "%d",
	    !!(wp->base.mode & ALL_MOUSE_MODES));
	format_add(ft, "mouse_standard_flag", "%d",
	    !!(wp->base.mode & MODE_MOUSE_STANDARD));
	format_add(ft, "mouse_button_flag", "%d",
	    !!(wp->base.mode & MODE_MOUSE_BUTTON));
	format_add(ft, "mouse_all_flag", "%d",
	    !!(wp->base.mode & MODE_MOUSE_ALL));
	format_add(ft, "mouse_utf8_flag", "%d",
	    !!(wp->base.mode & MODE_MOUSE_UTF8));
	format_add(ft, "mouse_sgr_flag", "%d",
	    !!(wp->base.mode & MODE_MOUSE_SGR));

	format_add_cb(ft, "pane_tabs", format_cb_pane_tabs);
}

/* Set default format keys for paste buffer. */
void
format_defaults_paste_buffer(struct format_tree *ft, struct paste_buffer *pb)
{
	struct timeval	 tv;
	size_t		 size;
	char		*s;

	timerclear(&tv);
	tv.tv_sec = paste_buffer_created(pb);
	paste_buffer_data(pb, &size);

	format_add(ft, "buffer_size", "%zu", size);
	format_add(ft, "buffer_name", "%s", paste_buffer_name(pb));
	format_add_tv(ft, "buffer_created", &tv);

	s = paste_make_sample(pb);
	format_add(ft, "buffer_sample", "%s", s);
	free(s);
}<|MERGE_RESOLUTION|>--- conflicted
+++ resolved
@@ -1121,11 +1121,7 @@
 	ft->flags = flags;
 	ft->time = time(NULL);
 
-<<<<<<< HEAD
-	format_add(ft, "version", "%s", VERSION);
-=======
 	format_add(ft, "version", "%s", getversion());
->>>>>>> f165221d
 	format_add_cb(ft, "host", format_cb_host);
 	format_add_cb(ft, "host_short", format_cb_host_short);
 	format_add_cb(ft, "pid", format_cb_pid);
