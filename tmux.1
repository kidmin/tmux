--- conflicted
+++ resolved
@@ -140,14 +140,10 @@
 loads the system configuration file from
 .Pa @SYSCONFDIR@/tmux.conf ,
 if present, then looks for a user configuration file at
-<<<<<<< HEAD
-.Pa ~/.tmux.conf,
+.Pa \[ti]/.tmux.conf,
 .Pa $XDG_CONFIG_HOME/tmux/tmux.conf
 or
-.Pa ~/.config/tmux/tmux.conf .
-=======
 .Pa \[ti]/.tmux.conf .
->>>>>>> 40a20bc8
 .Pp
 The configuration file is a set of
 .Nm
@@ -7131,15 +7127,10 @@
 options.
 .El
 .Sh FILES
-<<<<<<< HEAD
 .Bl -tag -width "@SYSCONFDIR@/tmux.confXXX" -compact
-.It Pa ~/.tmux.conf
+.It Pa \[ti]/.tmux.conf
 .It Pa $XDG_CONFIG_HOME/tmux/tmux.conf
-.It Pa ~/.config/tmux/tmux.conf
-=======
-.Bl -tag -width "/etc/tmux.confXXX" -compact
-.It Pa \[ti]/.tmux.conf
->>>>>>> 40a20bc8
+.It Pa \[ti]/.config/tmux/tmux.conf
 Default
 .Nm
 configuration file.
