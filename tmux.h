/* $Id$ */

/*
 * Copyright (c) 2007 Nicholas Marriott <nicm@users.sourceforge.net>
 *
 * Permission to use, copy, modify, and distribute this software for any
 * purpose with or without fee is hereby granted, provided that the above
 * copyright notice and this permission notice appear in all copies.
 *
 * THE SOFTWARE IS PROVIDED "AS IS" AND THE AUTHOR DISCLAIMS ALL WARRANTIES
 * WITH REGARD TO THIS SOFTWARE INCLUDING ALL IMPLIED WARRANTIES OF
 * MERCHANTABILITY AND FITNESS. IN NO EVENT SHALL THE AUTHOR BE LIABLE FOR
 * ANY SPECIAL, DIRECT, INDIRECT, OR CONSEQUENTIAL DAMAGES OR ANY DAMAGES
 * WHATSOEVER RESULTING FROM LOSS OF MIND, USE, DATA OR PROFITS, WHETHER
 * IN AN ACTION OF CONTRACT, NEGLIGENCE OR OTHER TORTIOUS ACTION, ARISING
 * OUT OF OR IN CONNECTION WITH THE USE OR PERFORMANCE OF THIS SOFTWARE.
 */

#ifndef TMUX_H
#define TMUX_H

#define PROTOCOL_VERSION 7

#include <sys/param.h>
#include <sys/time.h>
#include <sys/uio.h>

#include <event.h>
#include <limits.h>
#include <signal.h>
#include <stdarg.h>
#include <stdio.h>
#include <termios.h>

#include "array.h"

#include "compat.h"

extern char    *__progname;
extern char   **environ;

/* Default configuration files. */
#define DEFAULT_CFG ".tmux.conf"
#define SYSTEM_CFG "/etc/tmux.conf"

/* Default prompt history length. */
#define PROMPT_HISTORY 100

/*
 * Minimum layout cell size, NOT including separator line. The scroll region
 * cannot be one line in height so this must be at least two.
 */
#define PANE_MINIMUM 2

/* Automatic name refresh interval, in milliseconds. */
#define NAME_INTERVAL 500

/*
 * Maximum sizes of strings in message data. Don't forget to bump
 * PROTOCOL_VERSION if any of these change!
 */
#define COMMAND_LENGTH 2048	/* packed argv size */
#define TERMINAL_LENGTH 128	/* length of TERM environment variable */
#define ENVIRON_LENGTH 1024	/* environment variable length */

/*
 * UTF-8 data size. This must be big enough to hold combined characters as well
 * as single.
 */
#define UTF8_SIZE 9

/* Fatal errors. */
#define fatal(msg) log_fatal("%s: %s", __func__, msg);
#define fatalx(msg) log_fatalx("%s: %s", __func__, msg);

/* Definition to shut gcc up about unused arguments. */
#define unused __attribute__ ((unused))

/* Attribute to make gcc check printf-like arguments. */
#define printflike1 __attribute__ ((format (printf, 1, 2)))
#define printflike2 __attribute__ ((format (printf, 2, 3)))
#define printflike3 __attribute__ ((format (printf, 3, 4)))
#define printflike4 __attribute__ ((format (printf, 4, 5)))
#define printflike5 __attribute__ ((format (printf, 5, 6)))

/* Number of items in array. */
#ifndef nitems
#define nitems(_a) (sizeof((_a)) / sizeof((_a)[0]))
#endif

/* Default template for choose-buffer. */
#define CHOOSE_BUFFER_TEMPLATE					\
	"#{line}: #{buffer_size} bytes: \"#{buffer_sample}\""

/* Default template for choose-client. */
#define CHOOSE_CLIENT_TEMPLATE					\
	"#{client_tty}: #{session_name} "			\
	"[#{client_width}x#{client_height} #{client_termname}]"	\
	"#{?client_utf8, (utf8),} #{?client_readonly, (ro),}"

/* Default templates for choose-tree. */
#define CHOOSE_TREE_SESSION_TEMPLATE				\
	"#{session_name}: #{session_windows} windows "		\
	"#{?session_grouped, (group ,}"				\
	"#{session_group}#{?session_grouped,),}"		\
	"#{?session_attached, (attached),}"
#define CHOOSE_TREE_WINDOW_TEMPLATE				\
	"#{window_index}: #{window_name}#{window_flags} "	\
	"\"#{pane_title}\""

/* Default template for display-message. */
#define DISPLAY_MESSAGE_TEMPLATE				\
	"[#{session_name}] #{window_index}:"			\
	"#{window_name}, current pane #{pane_index} "		\
	"- (%H:%M %d-%b-%y)"

/* Default template for find-window. */
#define FIND_WINDOW_TEMPLATE					\
	"#{window_index}: #{window_name} "			\
	"[#{window_width}x#{window_height}] "			\
	"(#{window_panes} panes) #{window_find_matches}"

/* Default template for list-buffers. */
#define LIST_BUFFERS_TEMPLATE					\
	"#{line}: #{buffer_size} bytes: \"#{buffer_sample}\""

/* Default template for list-clients. */
#define LIST_CLIENTS_TEMPLATE					\
	"#{client_tty}: #{session_name} "			\
	"[#{client_width}x#{client_height} #{client_termname}]"	\
	"#{?client_utf8, (utf8),} #{?client_readonly, (ro),}"

/* Default template for list-sessions. */
#define LIST_SESSIONS_TEMPLATE					\
	"#{session_name}: #{session_windows} windows "		\
	"(created #{session_created_string}) "			\
	"[#{session_width}x#{session_height}]"			\
	"#{?session_grouped, (group ,}"				\
	"#{session_group}#{?session_grouped,),}"		\
	"#{?session_attached, (attached),}"

/* Default templates for list-windows. */
#define LIST_WINDOWS_TEMPLATE					\
	"#{window_index}: #{window_name}#{window_flags} "	\
	"(#{window_panes} panes) "				\
	"[#{window_width}x#{window_height}] "			\
	"[layout #{window_layout}] #{window_id}"		\
	"#{?window_active, (active),}";
#define LIST_WINDOWS_WITH_SESSION_TEMPLATE			\
	"#{session_name}: "					\
	"#{window_index}: #{window_name}#{window_flags} "	\
	"(#{window_panes} panes) "				\
	"[#{window_width}x#{window_height}] "

/* Default templates for break-pane, new-window and split-window. */
#define BREAK_PANE_TEMPLATE "#{session_name}:#{window_index}.#{pane_index}"
#define NEW_WINDOW_TEMPLATE BREAK_PANE_TEMPLATE
#define SPLIT_WINDOW_TEMPLATE BREAK_PANE_TEMPLATE

/* Bell option values. */
#define BELL_NONE 0
#define BELL_ANY 1
#define BELL_CURRENT 2

/* Special key codes. */
#define KEYC_NONE 0xfff
#define KEYC_BASE 0x1000

/* Key modifier bits. */
#define KEYC_ESCAPE 0x2000
#define KEYC_CTRL 0x4000
#define KEYC_SHIFT 0x8000
#define KEYC_PREFIX 0x10000

/* Mask to obtain key w/o modifiers. */
#define KEYC_MASK_MOD (KEYC_ESCAPE|KEYC_CTRL|KEYC_SHIFT|KEYC_PREFIX)
#define KEYC_MASK_KEY (~KEYC_MASK_MOD)

/* Other key codes. */
enum key_code {
	/* Mouse key. */
	KEYC_MOUSE = KEYC_BASE,

	/* Backspace key. */
	KEYC_BSPACE,

	/* Function keys. */
	KEYC_F1,
	KEYC_F2,
	KEYC_F3,
	KEYC_F4,
	KEYC_F5,
	KEYC_F6,
	KEYC_F7,
	KEYC_F8,
	KEYC_F9,
	KEYC_F10,
	KEYC_F11,
	KEYC_F12,
	KEYC_F13,
	KEYC_F14,
	KEYC_F15,
	KEYC_F16,
	KEYC_F17,
	KEYC_F18,
	KEYC_F19,
	KEYC_F20,
	KEYC_IC,
	KEYC_DC,
	KEYC_HOME,
	KEYC_END,
	KEYC_NPAGE,
	KEYC_PPAGE,
	KEYC_BTAB,

	/* Arrow keys. */
	KEYC_UP,
	KEYC_DOWN,
	KEYC_LEFT,
	KEYC_RIGHT,

	/* Numeric keypad. */
	KEYC_KP_SLASH,
	KEYC_KP_STAR,
	KEYC_KP_MINUS,
	KEYC_KP_SEVEN,
	KEYC_KP_EIGHT,
	KEYC_KP_NINE,
	KEYC_KP_PLUS,
	KEYC_KP_FOUR,
	KEYC_KP_FIVE,
	KEYC_KP_SIX,
	KEYC_KP_ONE,
	KEYC_KP_TWO,
	KEYC_KP_THREE,
	KEYC_KP_ENTER,
	KEYC_KP_ZERO,
	KEYC_KP_PERIOD,
};

/* Termcap codes. */
enum tty_code_code {
	TTYC_AX = 0,
	TTYC_ACSC,	/* acs_chars, ac */
	TTYC_BEL,	/* bell, bl */
	TTYC_BLINK,	/* enter_blink_mode, mb */
	TTYC_BOLD,	/* enter_bold_mode, md */
	TTYC_CC,	/* set colour cursor, Cc */
	TTYC_CIVIS,	/* cursor_invisible, vi */
	TTYC_CLEAR,	/* clear_screen, cl */
	TTYC_CNORM,	/* cursor_normal, ve */
	TTYC_COLORS,	/* max_colors, Co */
	TTYC_CR,	/* restore cursor colour, Cr */
	TTYC_CS1,	/* set cursor style, Cs */
	TTYC_CSR,	/* change_scroll_region, cs */
	TTYC_CSR1,	/* reset cursor style, Csr */
	TTYC_CUB,	/* parm_left_cursor, LE */
	TTYC_CUB1,	/* cursor_left, le */
	TTYC_CUD,	/* parm_down_cursor, DO */
	TTYC_CUD1,	/* cursor_down, do */
	TTYC_CUF,	/* parm_right_cursor, RI */
	TTYC_CUF1,	/* cursor_right, nd */
	TTYC_CUP,	/* cursor_address, cm */
	TTYC_CUU,	/* parm_up_cursor, UP */
	TTYC_CUU1,	/* cursor_up, up */
	TTYC_DCH,	/* parm_dch, DC */
	TTYC_DCH1,	/* delete_character, dc */
	TTYC_DIM,	/* enter_dim_mode, mh */
	TTYC_DL,	/* parm_delete_line, DL */
	TTYC_DL1,	/* delete_line, dl */
	TTYC_E3,
	TTYC_EL,	/* clr_eol, ce */
	TTYC_EL1,	/* clr_bol, cb */
	TTYC_ENACS,	/* ena_acs, eA */
	TTYC_FSL,	/* from_status_line, fsl */
	TTYC_HOME,	/* cursor_home, ho */
	TTYC_HPA,	/* column_address, ch */
	TTYC_ICH,	/* parm_ich, IC */
	TTYC_ICH1,	/* insert_character, ic */
	TTYC_IL,	/* parm_insert_line, IL */
	TTYC_IL1,	/* insert_line, il */
	TTYC_INVIS,	/* enter_secure_mode, mk */
	TTYC_IS1,	/* init_1string, i1 */
	TTYC_IS2,	/* init_2string, i2 */
	TTYC_IS3,	/* init_3string, i3 */
	TTYC_KCBT,	/* key_btab, kB */
	TTYC_KCUB1,	/* key_left, kl */
	TTYC_KCUD1,	/* key_down, kd */
	TTYC_KCUF1,	/* key_right, kr */
	TTYC_KCUU1,	/* key_up, ku */
	TTYC_KDC2,
	TTYC_KDC3,
	TTYC_KDC4,
	TTYC_KDC5,
	TTYC_KDC6,
	TTYC_KDC7,
	TTYC_KDCH1,	/* key_dc, kD */
	TTYC_KDN2,
	TTYC_KDN3,
	TTYC_KDN4,
	TTYC_KDN5,
	TTYC_KDN6,
	TTYC_KDN7,
	TTYC_KEND,	/* key_end, ke */
	TTYC_KEND2,
	TTYC_KEND3,
	TTYC_KEND4,
	TTYC_KEND5,
	TTYC_KEND6,
	TTYC_KEND7,
	TTYC_KF1,	/* key_f1, k1 */
	TTYC_KF10,	/* key_f10, k; */
	TTYC_KF11,	/* key_f11, F1 */
	TTYC_KF12,	/* key_f12, F2 */
	TTYC_KF13,	/* key_f13, F3 */
	TTYC_KF14,	/* key_f14, F4 */
	TTYC_KF15,	/* key_f15, F5 */
	TTYC_KF16,	/* key_f16, F6 */
	TTYC_KF17,	/* key_f17, F7 */
	TTYC_KF18,	/* key_f18, F8 */
	TTYC_KF19,	/* key_f19, F9 */
	TTYC_KF2,	/* key_f2, k2 */
	TTYC_KF20,	/* key_f20, F10 */
	TTYC_KF3,	/* key_f3, k3 */
	TTYC_KF4,	/* key_f4, k4 */
	TTYC_KF5,	/* key_f5, k5 */
	TTYC_KF6,	/* key_f6, k6 */
	TTYC_KF7,	/* key_f7, k7 */
	TTYC_KF8,	/* key_f8, k8 */
	TTYC_KF9,	/* key_f9, k9 */
	TTYC_KHOM2,
	TTYC_KHOM3,
	TTYC_KHOM4,
	TTYC_KHOM5,
	TTYC_KHOM6,
	TTYC_KHOM7,
	TTYC_KHOME,	/* key_home, kh */
	TTYC_KIC2,
	TTYC_KIC3,
	TTYC_KIC4,
	TTYC_KIC5,
	TTYC_KIC6,
	TTYC_KIC7,
	TTYC_KICH1,	/* key_ic, kI */
	TTYC_KLFT2,
	TTYC_KLFT3,
	TTYC_KLFT4,
	TTYC_KLFT5,
	TTYC_KLFT6,
	TTYC_KLFT7,
	TTYC_KMOUS,	/* key_mouse, Km */
	TTYC_KNP,	/* key_npage, kN */
	TTYC_KNXT2,
	TTYC_KNXT3,
	TTYC_KNXT4,
	TTYC_KNXT5,
	TTYC_KNXT6,
	TTYC_KNXT7,
	TTYC_KPP,	/* key_ppage, kP */
	TTYC_KPRV2,
	TTYC_KPRV3,
	TTYC_KPRV4,
	TTYC_KPRV5,
	TTYC_KPRV6,
	TTYC_KPRV7,
	TTYC_KRIT2,
	TTYC_KRIT3,
	TTYC_KRIT4,
	TTYC_KRIT5,
	TTYC_KRIT6,
	TTYC_KRIT7,
	TTYC_KUP2,
	TTYC_KUP3,
	TTYC_KUP4,
	TTYC_KUP5,
	TTYC_KUP6,
	TTYC_KUP7,
	TTYC_MS,	/* modify xterm(1) selection */
	TTYC_OP,	/* orig_pair, op */
	TTYC_REV,	/* enter_reverse_mode, mr */
	TTYC_RI,	/* scroll_reverse, sr */
	TTYC_RMACS,	/* exit_alt_charset_mode */
	TTYC_RMCUP,	/* exit_ca_mode, te */
	TTYC_RMKX,	/* keypad_local, ke */
	TTYC_SETAB,	/* set_a_background, AB */
	TTYC_SETAF,	/* set_a_foreground, AF */
	TTYC_SGR0,	/* exit_attribute_mode, me */
	TTYC_SITM,	/* enter_italics_mode, it */
	TTYC_SMACS,	/* enter_alt_charset_mode, as */
	TTYC_SMCUP,	/* enter_ca_mode, ti */
	TTYC_SMKX,	/* keypad_xmit, ks */
	TTYC_SMSO,	/* enter_standout_mode, so */
	TTYC_SMUL,	/* enter_underline_mode, us */
	TTYC_TSL,	/* to_status_line, tsl */
	TTYC_VPA,	/* row_address, cv */
	TTYC_XENL,	/* eat_newline_glitch, xn */
	TTYC_XT,	/* xterm(1)-compatible title, XT */
};
#define NTTYCODE (TTYC_XT + 1)

/* Termcap types. */
enum tty_code_type {
	TTYCODE_NONE = 0,
	TTYCODE_STRING,
	TTYCODE_NUMBER,
	TTYCODE_FLAG,
};

/* Termcap code. */
struct tty_code {
	enum tty_code_type	type;
	union {
		char	       *string;
		int		number;
		int		flag;
	} value;
};

/* Entry in terminal code table. */
struct tty_term_code_entry {
	enum tty_code_code	code;
	enum tty_code_type	type;
	const char	       *name;
};

/* Message codes. */
enum msgtype {
	MSG_COMMAND,
	MSG_DETACH,
	MSG_ERROR,
	MSG_EXIT,
	MSG_EXITED,
	MSG_EXITING,
	MSG_IDENTIFY,
	MSG_STDIN,
	MSG_READY,
	MSG_RESIZE,
	MSG_SHUTDOWN,
	MSG_SUSPEND,
	MSG_VERSION,
	MSG_WAKEUP,
	MSG_ENVIRON,
	MSG_UNLOCK,
	MSG_LOCK,
	MSG_SHELL,
	MSG_STDERR,
	MSG_STDOUT,
	MSG_DETACHKILL
};

/*
 * Message data.
 *
 * Don't forget to bump PROTOCOL_VERSION if any of these change!
 */
struct msg_command_data {
	pid_t		pid;	/* PID from $TMUX or -1 */
	int		idx;	/* index from $TMUX or -1 */

	int		argc;
	char		argv[COMMAND_LENGTH];
};

struct msg_identify_data {
	char		cwd[MAXPATHLEN];

	char		term[TERMINAL_LENGTH];

#define IDENTIFY_UTF8 0x1
#define IDENTIFY_256COLOURS 0x2
#define IDENTIFY_88COLOURS 0x4
#define IDENTIFY_CONTROL 0x8
#define IDENTIFY_TERMIOS 0x10
	int		flags;
};

struct msg_lock_data {
	char		cmd[COMMAND_LENGTH];
};

struct msg_environ_data {
	char		var[ENVIRON_LENGTH];
};

struct msg_shell_data {
	char		shell[MAXPATHLEN];
};

struct msg_exit_data {
	int		retcode;
};

struct msg_stdin_data {
	ssize_t	size;
	char	data[BUFSIZ];
};

struct msg_stdout_data {
	ssize_t	size;
	char	data[BUFSIZ];
};

struct msg_stderr_data {
	ssize_t	size;
	char	data[BUFSIZ];
};

/* Mode key commands. */
enum mode_key_cmd {
	MODEKEY_NONE,
	MODEKEY_OTHER,

	/* Editing keys. */
	MODEKEYEDIT_BACKSPACE,
	MODEKEYEDIT_CANCEL,
	MODEKEYEDIT_COMPLETE,
	MODEKEYEDIT_CURSORLEFT,
	MODEKEYEDIT_CURSORRIGHT,
	MODEKEYEDIT_DELETE,
	MODEKEYEDIT_DELETELINE,
	MODEKEYEDIT_DELETETOENDOFLINE,
	MODEKEYEDIT_DELETEWORD,
	MODEKEYEDIT_ENDOFLINE,
	MODEKEYEDIT_ENTER,
	MODEKEYEDIT_HISTORYDOWN,
	MODEKEYEDIT_HISTORYUP,
	MODEKEYEDIT_NEXTSPACE,
	MODEKEYEDIT_NEXTSPACEEND,
	MODEKEYEDIT_NEXTWORD,
	MODEKEYEDIT_NEXTWORDEND,
	MODEKEYEDIT_PASTE,
	MODEKEYEDIT_PREVIOUSSPACE,
	MODEKEYEDIT_PREVIOUSWORD,
	MODEKEYEDIT_STARTOFLINE,
	MODEKEYEDIT_SWITCHMODE,
	MODEKEYEDIT_SWITCHMODEAPPEND,
	MODEKEYEDIT_SWITCHMODEAPPENDLINE,
	MODEKEYEDIT_SWITCHMODEBEGINLINE,
	MODEKEYEDIT_TRANSPOSECHARS,

	/* Menu (choice) keys. */
	MODEKEYCHOICE_BACKSPACE,
	MODEKEYCHOICE_CANCEL,
	MODEKEYCHOICE_CHOOSE,
	MODEKEYCHOICE_DOWN,
	MODEKEYCHOICE_PAGEDOWN,
	MODEKEYCHOICE_PAGEUP,
	MODEKEYCHOICE_SCROLLDOWN,
	MODEKEYCHOICE_SCROLLUP,
	MODEKEYCHOICE_STARTNUMBERPREFIX,
	MODEKEYCHOICE_UP,

	/* Copy keys. */
	MODEKEYCOPY_BACKTOINDENTATION,
	MODEKEYCOPY_BOTTOMLINE,
	MODEKEYCOPY_CANCEL,
	MODEKEYCOPY_CLEARSELECTION,
	MODEKEYCOPY_COPYLINE,
	MODEKEYCOPY_COPYENDOFLINE,
	MODEKEYCOPY_COPYSELECTION,
	MODEKEYCOPY_DOWN,
	MODEKEYCOPY_ENDOFLINE,
	MODEKEYCOPY_GOTOLINE,
	MODEKEYCOPY_HALFPAGEDOWN,
	MODEKEYCOPY_HALFPAGEUP,
	MODEKEYCOPY_HISTORYBOTTOM,
	MODEKEYCOPY_HISTORYTOP,
	MODEKEYCOPY_JUMP,
	MODEKEYCOPY_JUMPAGAIN,
	MODEKEYCOPY_JUMPREVERSE,
	MODEKEYCOPY_JUMPBACK,
	MODEKEYCOPY_JUMPTO,
	MODEKEYCOPY_JUMPTOBACK,
	MODEKEYCOPY_LEFT,
	MODEKEYCOPY_MIDDLELINE,
	MODEKEYCOPY_NEXTPAGE,
	MODEKEYCOPY_NEXTSPACE,
	MODEKEYCOPY_NEXTSPACEEND,
	MODEKEYCOPY_NEXTWORD,
	MODEKEYCOPY_NEXTWORDEND,
	MODEKEYCOPY_PREVIOUSPAGE,
	MODEKEYCOPY_PREVIOUSSPACE,
	MODEKEYCOPY_PREVIOUSWORD,
	MODEKEYCOPY_RECTANGLETOGGLE,
	MODEKEYCOPY_RIGHT,
	MODEKEYCOPY_SCROLLDOWN,
	MODEKEYCOPY_SCROLLUP,
	MODEKEYCOPY_SEARCHAGAIN,
	MODEKEYCOPY_SEARCHDOWN,
	MODEKEYCOPY_SEARCHREVERSE,
	MODEKEYCOPY_SEARCHUP,
	MODEKEYCOPY_SELECTLINE,
	MODEKEYCOPY_STARTNUMBERPREFIX,
	MODEKEYCOPY_STARTOFLINE,
	MODEKEYCOPY_STARTSELECTION,
	MODEKEYCOPY_TOPLINE,
	MODEKEYCOPY_UP,
};

/* Entry in the default mode key tables. */
struct mode_key_entry {
	int			key;

	/*
	 * Editing mode for vi: 0 is edit mode, keys not in the table are
	 * returned as MODEKEY_OTHER; 1 is command mode, keys not in the table
	 * are returned as MODEKEY_NONE. This is also matched on, allowing some
	 * keys to be bound in edit mode.
	 */
	int			mode;
	enum mode_key_cmd	cmd;
};

/* Data required while mode keys are in use. */
struct mode_key_data {
	struct mode_key_tree   *tree;
	int			mode;
};
#define MODEKEY_EMACS 0
#define MODEKEY_VI 1

/* Binding between a key and a command. */
struct mode_key_binding {
	int			key;

	int			mode;
	enum mode_key_cmd	cmd;

	RB_ENTRY(mode_key_binding) entry;
};
RB_HEAD(mode_key_tree, mode_key_binding);

/* Command to string mapping. */
struct mode_key_cmdstr {
	enum mode_key_cmd	 cmd;
	const char		*name;
};

/* Named mode key table description. */
struct mode_key_table {
	const char			*name;
	const struct mode_key_cmdstr	*cmdstr;
	struct mode_key_tree		*tree;
	const struct mode_key_entry	*table;	/* default entries */
};

/* Modes. */
#define MODE_CURSOR 0x1
#define MODE_INSERT 0x2
#define MODE_KCURSOR 0x4
#define MODE_KKEYPAD 0x8	/* set = application, clear = number */
#define MODE_WRAP 0x10		/* whether lines wrap */
#define MODE_MOUSE_STANDARD 0x20
#define MODE_MOUSE_BUTTON 0x40
#define MODE_MOUSE_ANY 0x80
#define MODE_MOUSE_UTF8 0x100
#define MODE_BRACKETPASTE 0x200

#define ALL_MOUSE_MODES (MODE_MOUSE_STANDARD|MODE_MOUSE_BUTTON|MODE_MOUSE_ANY)

/*
 * A single UTF-8 character.
 *
 * The data member in this must be UTF8_SIZE to allow screen_write_copy to
 * reinject stored UTF-8 data back into screen_write_cell after combining (ugh
 * XXX XXX).
 */
struct utf8_data {
	u_char	data[UTF8_SIZE];

	size_t	have;
	size_t	size;

	u_int	width;
};

/* Grid output. */
#if defined(DEBUG) && \
    ((defined(__STDC_VERSION__) && __STDC_VERSION__ >= 199901L) || \
     (defined(__GNUC__) && __GNUC__ >= 3))
#define GRID_DEBUG(gd, fmt, ...) log_debug2("%s: (sx=%u, sy=%u, hsize=%u) " \
    fmt, __func__, (gd)->sx, (gd)->sy, (gd)->hsize, ## __VA_ARGS__)
#else
#define GRID_DEBUG(...)
#endif

/* Grid attributes. */
#define GRID_ATTR_BRIGHT 0x1
#define GRID_ATTR_DIM 0x2
#define GRID_ATTR_UNDERSCORE 0x4
#define GRID_ATTR_BLINK 0x8
#define GRID_ATTR_REVERSE 0x10
#define GRID_ATTR_HIDDEN 0x20
#define GRID_ATTR_ITALICS 0x40
#define GRID_ATTR_CHARSET 0x80	/* alternative character set */

/* Grid flags. */
#define GRID_FLAG_FG256 0x1
#define GRID_FLAG_BG256 0x2
#define GRID_FLAG_PADDING 0x4
#define GRID_FLAG_UTF8 0x8

/* Grid line flags. */
#define GRID_LINE_WRAPPED 0x1

/* Grid cell data. */
struct grid_cell {
	u_char	attr;
	u_char	flags;
	u_char	fg;
	u_char	bg;
	u_char	data;
} __packed;

/* Grid cell UTF-8 data. Used instead of data in grid_cell for UTF-8 cells. */
struct grid_utf8 {
	u_char	width;
	u_char	data[UTF8_SIZE];
} __packed;

/* Grid line. */
struct grid_line {
	u_int	cellsize;
	struct grid_cell *celldata;

	u_int	utf8size;
	struct grid_utf8 *utf8data;

	int	flags;
} __packed;

/* Entire grid of cells. */
struct grid {
	int	flags;
#define GRID_HISTORY 0x1	/* scroll lines into history */

	u_int	sx;
	u_int	sy;

	u_int	hsize;
	u_int	hlimit;

	struct grid_line *linedata;
};

/* Option data structures. */
struct options_entry {
	char		*name;

	enum {
		OPTIONS_STRING,
		OPTIONS_NUMBER,
		OPTIONS_DATA,
	} type;

	char		*str;
	long long	 num;

	RB_ENTRY(options_entry) entry;
};

struct options {
	RB_HEAD(options_tree, options_entry) tree;
	struct options	*parent;
};

/* Scheduled job. */
struct job {
	char		*cmd;
	pid_t		 pid;
	int		 status;

	int		 fd;
	struct bufferevent *event;

	void		(*callbackfn)(struct job *);
	void		(*freefn)(void *);
	void		*data;

	LIST_ENTRY(job)	 lentry;
};
LIST_HEAD(joblist, job);

/* Screen selection. */
struct screen_sel {
	int		 flag;
	int		 rectflag;

	u_int		 sx;
	u_int		 sy;

	u_int		 ex;
	u_int		 ey;

	struct grid_cell cell;
};

/* Virtual screen. */
struct screen {
	char		*title;

	struct grid	*grid;		/* grid data */

	u_int		 cx;		/* cursor x */
	u_int		 cy;		/* cursor y */

	u_int		 cstyle;	/* cursor style */
	char		*ccolour;	/* cursor colour string */

	u_int		 rupper;	/* scroll region top */
	u_int		 rlower;	/* scroll region bottom */

	int		 mode;

	bitstr_t	*tabs;

	struct screen_sel sel;
};

/* Screen write context. */
struct screen_write_ctx {
	struct window_pane *wp;
	struct screen	*s;
};

/* Screen size. */
#define screen_size_x(s) ((s)->grid->sx)
#define screen_size_y(s) ((s)->grid->sy)
#define screen_hsize(s) ((s)->grid->hsize)
#define screen_hlimit(s) ((s)->grid->hlimit)

/* Input parser context. */
struct input_ctx {
	struct window_pane     *wp;
	struct screen_write_ctx ctx;

	struct grid_cell	cell;

	struct grid_cell	old_cell;
	u_int 			old_cx;
	u_int			old_cy;

	u_char			interm_buf[4];
	size_t			interm_len;

	u_char			param_buf[64];
	size_t			param_len;

	u_char			input_buf[256];
	size_t			input_len;

	int			param_list[24];	/* -1 not present */
	u_int			param_list_len;

	struct utf8_data	utf8data;

	int			ch;
	int			flags;
#define INPUT_DISCARD 0x1

	const struct input_state *state;

	/*
	 * All input received since we were last in the ground state. Sent to
	 * control clients on connection.
	 */
	struct evbuffer	 	*since_ground;
};

/*
 * Window mode. Windows can be in several modes and this is used to call the
 * right function to handle input and output.
 */
struct session;
struct window;
struct mouse_event;
struct window_mode {
	struct screen *(*init)(struct window_pane *);
	void	(*free)(struct window_pane *);
	void	(*resize)(struct window_pane *, u_int, u_int);
	void	(*key)(struct window_pane *, struct session *, int);
	void	(*mouse)(struct window_pane *,
		    struct session *, struct mouse_event *);
	void	(*timer)(struct window_pane *);
};

/* Structures for choose mode. */
struct window_choose_data {
	struct client		*client;
	struct session		*session;
	struct format_tree	*ft;
	struct winlink		*wl;
	char		        *ft_template;
	char			*command;
	u_int			 idx;
	int			 pane_id;
};

struct window_choose_mode_item {
	struct window_choose_data	*wcd;
	char				*name;
	int				 pos;
};

/* Child window structure. */
struct window_pane {
	u_int		 id;

	struct window	*window;
	struct layout_cell *layout_cell;

	u_int		 sx;
	u_int		 sy;

	u_int		 xoff;
	u_int		 yoff;

	int		 flags;
#define PANE_REDRAW 0x1
#define PANE_DROP 0x2

	char		*cmd;
	char		*shell;
	char		*cwd;

	pid_t		 pid;
	char		 tty[TTY_NAME_MAX];

	u_int		 changes;
	struct event	 changes_timer;
	u_int		 changes_redraw;

	int		 fd;
	struct bufferevent *event;

	struct input_ctx ictx;

	int		 pipe_fd;
	struct bufferevent *pipe_event;
	size_t		 pipe_off;

	struct screen	*screen;
	struct screen	 base;

	/* Saved in alternative screen mode. */
	u_int		 saved_cx;
	u_int		 saved_cy;
	struct grid	*saved_grid;
	struct grid_cell saved_cell;

	const struct window_mode *mode;
	void		*modedata;

	TAILQ_ENTRY(window_pane) entry;
	RB_ENTRY(window_pane) tree_entry;
};
TAILQ_HEAD(window_panes, window_pane);
RB_HEAD(window_pane_tree, window_pane);

/* Window last layout. */
struct last_layout {
	char	*layout;

	TAILQ_ENTRY(last_layout) entry;
};

/* Window structure. */
struct window {
	u_int		 id;
	char		*name;
	struct event	 name_timer;
	struct timeval   silence_timer;

	struct window_pane *active;
	struct window_pane *last;
	struct window_panes panes;

	int		 lastlayout;
	struct layout_cell *layout_root;
	TAILQ_HEAD(last_layouts, last_layout) layout_list;
	u_int		 layout_list_size;
	struct last_layout *layout_list_last;

	u_int		 sx;
	u_int		 sy;

	int		 flags;
#define WINDOW_BELL 0x1
#define WINDOW_ACTIVITY 0x2
#define WINDOW_REDRAW 0x4
#define WINDOW_SILENCE 0x8

	struct options	 options;

	u_int		 references;
};
ARRAY_DECL(windows, struct window *);

/* Entry on local window list. */
struct winlink {
	int		 idx;
	struct window	*window;

	size_t		 status_width;
	struct grid_cell status_cell;
	char		*status_text;

	int              flags;
#define WINLINK_BELL 0x1
#define WINLINK_ACTIVITY 0x2
#define WINLINK_CONTENT 0x4
#define WINLINK_SILENCE 0x8
#define WINLINK_ALERTFLAGS \
    (WINLINK_BELL|WINLINK_ACTIVITY|WINLINK_CONTENT|WINLINK_SILENCE)

	RB_ENTRY(winlink) entry;
	TAILQ_ENTRY(winlink) sentry;
};
RB_HEAD(winlinks, winlink);
TAILQ_HEAD(winlink_stack, winlink);

/* Layout direction. */
enum layout_type {
	LAYOUT_LEFTRIGHT,
	LAYOUT_TOPBOTTOM,
	LAYOUT_WINDOWPANE
};

/* Layout cells queue. */
TAILQ_HEAD(layout_cells, layout_cell);

/* Layout cell. */
struct layout_cell {
	enum layout_type type;

	struct layout_cell *parent;

	u_int		 sx;
	u_int		 sy;

	u_int		 xoff;
	u_int		 yoff;

	struct window_pane *wp;
	struct layout_cells cells;

	TAILQ_ENTRY(layout_cell) entry;
};

/* Paste buffer. */
struct paste_buffer {
	char		*data;
	size_t		 size;
};
ARRAY_DECL(paste_stack, struct paste_buffer *);

/* Environment variable. */
struct environ_entry {
	char		*name;
	char		*value;

	RB_ENTRY(environ_entry) entry;
};
RB_HEAD(environ, environ_entry);

/* Client session. */
struct session_group {
	TAILQ_HEAD(, session) sessions;

	TAILQ_ENTRY(session_group) entry;
};
TAILQ_HEAD(session_groups, session_group);

struct session {
	u_int		 idx;

	char		*name;
	char		*cwd;

	struct timeval	 creation_time;
	struct timeval	 activity_time;

	u_int		 sx;
	u_int		 sy;

	struct winlink	*curw;
	struct winlink_stack lastw;
	struct winlinks	 windows;

	struct options	 options;

#define SESSION_UNATTACHED 0x1	/* not attached to any clients */
	int		 flags;

	struct termios	*tio;

	struct environ	 environ;

	int		 references;

	TAILQ_ENTRY(session) gentry;
	RB_ENTRY(session)    entry;
};
RB_HEAD(sessions, session);
ARRAY_DECL(sessionslist, struct session *);

/*
 * Mouse input. xterm mouse mode is fairly silly. Buttons are in the bottom two
 * bits: 0 = button 1; 1 = button 2; 2 = button 3; 3 = buttons released. Bits
 * 3, 4 and 5 are for keys. Bit 6 is set for dragging and 7 for mouse buttons 4
 * and 5.
 */
struct mouse_event {
	u_int	b;
#define MOUSE_1 0
#define MOUSE_2 1
#define MOUSE_3 2
#define MOUSE_UP 3
#define MOUSE_BUTTON 3
#define MOUSE_SHIFT 4
#define MOUSE_ESCAPE 8
#define MOUSE_CTRL 16
#define MOUSE_DRAG 32
#define MOUSE_45 64
#define MOUSE_RESIZE_PANE 128 /* marker for resizing */
	u_int	x;
	u_int	y;
};

/* TTY information. */
struct tty_key {
	char		 ch;
	int		 key;

	struct tty_key	*left;
	struct tty_key	*right;

	struct tty_key	*next;
};

struct tty_term {
	char		*name;
	u_int		 references;

	char		 acs[UCHAR_MAX + 1][2];

	struct tty_code	 codes[NTTYCODE];

#define TERM_256COLOURS 0x1
#define TERM_88COLOURS 0x2
#define TERM_EARLYWRAP 0x4
	int		 flags;

	LIST_ENTRY(tty_term) entry;
};
LIST_HEAD(tty_terms, tty_term);

struct tty {
	struct client	*client;

	char		*path;
	u_int		 xterm_version;

	u_int		 sx;
	u_int		 sy;

	u_int		 cx;
	u_int		 cy;
	u_int		 cstyle;
	char		*ccolour;

	int		 mode;

	u_int		 rlower;
	u_int		 rupper;

	char		*termname;
	struct tty_term	*term;

	int		 fd;
	struct bufferevent *event;

	int		 log_fd;

	struct termios	 tio;

	struct grid_cell cell;

#define TTY_NOCURSOR 0x1
#define TTY_FREEZE 0x2
#define TTY_ESCAPE 0x4
#define TTY_UTF8 0x8
#define TTY_STARTED 0x10
#define TTY_OPENED 0x20
	int		 flags;

	int		 term_flags;

	struct mouse_event mouse;

	struct event	 key_timer;
	struct tty_key	*key_tree;
};

/* TTY command context and function pointer. */
struct tty_ctx {
	struct window_pane *wp;

	const struct grid_cell *cell;
	const struct grid_utf8 *utf8;

	u_int		 num;
	void		*ptr;

	/*
	 * Cursor and region position before the screen was updated - this is
	 * where the command should be applied; the values in the screen have
	 * already been updated.
	 */
	u_int		 ocx;
	u_int		 ocy;

	u_int		 orupper;
	u_int		 orlower;

	u_int		 xoff;
	u_int		 yoff;

	/* Saved last cell on line. */
	struct grid_cell last_cell;
	struct grid_utf8 last_utf8;
	u_int		 last_width;
};

/* Saved message entry. */
struct message_entry {
	char   *msg;
	time_t	msg_time;
};

/* Status output data from a job. */
struct status_out {
	char   *cmd;
	char   *out;

	RB_ENTRY(status_out) entry;
};
RB_HEAD(status_out_tree, status_out);

/* Client connection. */
struct client {
	struct imsgbuf	 ibuf;
	struct event	 event;
	int		 retcode;

	struct timeval	 creation_time;
	struct timeval	 activity_time;

	struct environ	 environ;

	char		*title;
	char		*cwd;

	struct tty	 tty;

	void		(*stdin_callback)(struct client *, int, void *);
	void		*stdin_callback_data;
	struct evbuffer	*stdin_data;
	int              stdin_closed;
	struct evbuffer	*stdout_data;
	struct evbuffer	*stderr_data;

	struct event	 repeat_timer;

	struct status_out_tree status_old;
	struct status_out_tree status_new;
	struct timeval	 status_timer;
	struct screen	 status;

#define CLIENT_TERMINAL 0x1
#define CLIENT_PREFIX 0x2
#define CLIENT_EXIT 0x4
#define CLIENT_REDRAW 0x8
#define CLIENT_STATUS 0x10
#define CLIENT_REPEAT 0x20 /* allow command to repeat within repeat time */
#define CLIENT_SUSPENDED 0x40
#define CLIENT_BAD 0x80
#define CLIENT_IDENTIFY 0x100
#define CLIENT_DEAD 0x200
#define CLIENT_BORDERS 0x400
#define CLIENT_READONLY 0x800
#define CLIENT_REDRAWWINDOW 0x1000
#define CLIENT_CONTROL 0x2000
	int		 flags;

	struct event	 identify_timer;

	char		*message_string;
	struct event	 message_timer;
	ARRAY_DECL(, struct message_entry) message_log;

	char		*prompt_string;
	char		*prompt_buffer;
	size_t		 prompt_index;
	int		 (*prompt_callbackfn)(void *, const char *);
	void		 (*prompt_freefn)(void *);
	void		*prompt_data;
	u_int            prompt_hindex;

#define PROMPT_SINGLE 0x1
	int		 prompt_flags;

	struct mode_key_data prompt_mdata;

	struct session	*session;
	struct session	*last_session;

	struct mouse_event last_mouse;

	int		 wlmouse;

	int		 references;
};
ARRAY_DECL(clients, struct client *);

/* Parsed arguments. */
struct args {
	bitstr_t	*flags;
	char		*values[SCHAR_MAX]; /* XXX This is awfully big. */

	int		 argc;
	char	       **argv;
};

/* Key/command line command. */
struct cmd_ctx {
	/*
	 * curclient is the client where this command was executed if inside
	 * tmux. This is NULL if the command came from the command-line.
	 *
	 * cmdclient is the client which sent the MSG_COMMAND to the server, if
	 * any. This is NULL unless the command came from the command-line.
	 *
	 * cmdclient and curclient may both be NULL if the command is in the
	 * configuration file.
	 */
	struct client  *curclient;
	struct client  *cmdclient;

	struct msg_command_data	*msgdata;

	/* gcc2 doesn't understand attributes on function pointers... */
#if defined(__GNUC__) && __GNUC__ >= 3
	void printflike2 (*print)(struct cmd_ctx *, const char *, ...);
	void printflike2 (*info)(struct cmd_ctx *, const char *, ...);
	void printflike2 (*error)(struct cmd_ctx *, const char *, ...);
#else
	void (*print)(struct cmd_ctx *, const char *, ...);
	void (*info)(struct cmd_ctx *, const char *, ...);
	void (*error)(struct cmd_ctx *, const char *, ...);
#endif
};

struct cmd {
	const struct cmd_entry	*entry;
	struct args		*args;

	TAILQ_ENTRY(cmd)	 qentry;
};
struct cmd_list {
	int		 	 references;
	TAILQ_HEAD(, cmd) 	 list;
};

enum cmd_retval {
	CMD_RETURN_ERROR = -1,
	CMD_RETURN_NORMAL = 0,
	CMD_RETURN_YIELD,
	CMD_RETURN_ATTACH
};

struct cmd_entry {
	const char	*name;
	const char	*alias;

	const char	*args_template;
	int		 args_lower;
	int		 args_upper;

	const char	*usage;

#define CMD_STARTSERVER 0x1
#define CMD_CANTNEST 0x2
#define CMD_SENDENVIRON 0x4
#define CMD_READONLY 0x8
	int		 flags;

	void		 (*key_binding)(struct cmd *, int);
	int		 (*check)(struct args *);
	enum cmd_retval	 (*exec)(struct cmd *, struct cmd_ctx *);
};

/* Key binding. */
struct key_binding {
	int		 key;
	struct cmd_list	*cmdlist;
	int		 can_repeat;

	RB_ENTRY(key_binding) entry;
};
RB_HEAD(key_bindings, key_binding);

/*
 * Option table entries. The option table is the user-visible part of the
 * option, as opposed to the internal options (struct option) which are just
 * number or string.
 */
enum options_table_type {
	OPTIONS_TABLE_STRING,
	OPTIONS_TABLE_NUMBER,
	OPTIONS_TABLE_KEY,
	OPTIONS_TABLE_COLOUR,
	OPTIONS_TABLE_ATTRIBUTES,
	OPTIONS_TABLE_FLAG,
	OPTIONS_TABLE_CHOICE
};

struct options_table_entry {
	const char	       *name;
	enum options_table_type	type;

	u_int		 	minimum;
	u_int		 	maximum;
	const char	      **choices;

	const char	       *default_str;
	long long		default_num;
};

/* Tree of format entries. */
struct format_entry {
	char		       *key;
	char		       *value;

	RB_ENTRY(format_entry)	entry;
};
RB_HEAD(format_tree, format_entry);

/* List of configuration causes. */
ARRAY_DECL(causelist, char *);

/* Common command usages. */
#define CMD_TARGET_PANE_USAGE "[-t target-pane]"
#define CMD_TARGET_WINDOW_USAGE "[-t target-window]"
#define CMD_TARGET_SESSION_USAGE "[-t target-session]"
#define CMD_TARGET_CLIENT_USAGE "[-t target-client]"
#define CMD_SRCDST_PANE_USAGE "[-s src-pane] [-t dst-pane]"
#define CMD_SRCDST_WINDOW_USAGE "[-s src-window] [-t dst-window]"
#define CMD_SRCDST_SESSION_USAGE "[-s src-session] [-t dst-session]"
#define CMD_SRCDST_CLIENT_USAGE "[-s src-client] [-t dst-client]"
#define CMD_BUFFER_USAGE "[-b buffer-index]"

/* tmux.c */
extern struct options global_options;
extern struct options global_s_options;
extern struct options global_w_options;
extern struct environ global_environ;
extern struct event_base *ev_base;
extern char	*cfg_file;
extern char	*shell_cmd;
extern int	 debug_level;
extern time_t	 start_time;
extern char	 socket_path[MAXPATHLEN];
extern int	 login_shell;
extern char	*environ_path;
extern pid_t	 environ_pid;
extern int	 environ_idx;
void		 logfile(const char *);
const char	*getshell(void);
int		 checkshell(const char *);
int		 areshell(const char *);
const char*	 get_full_path(const char *, const char *);
void		 setblocking(int, int);
__dead void	 shell_exec(const char *, const char *);

/* cfg.c */
extern int       cfg_finished;
extern struct causelist cfg_causes;
void printflike2 cfg_add_cause(struct causelist *, const char *, ...);
int		 load_cfg(const char *, struct cmd_ctx *, struct causelist *);

/* format.c */
int		 format_cmp(struct format_entry *, struct format_entry *);
RB_PROTOTYPE(format_tree, format_entry, entry, format_cmp);
struct format_tree *format_create(void);
void		 format_free(struct format_tree *);
void printflike3 format_add(
		     struct format_tree *, const char *, const char *, ...);
const char	*format_find(struct format_tree *, const char *);
char		*format_expand(struct format_tree *, const char *);
void		 format_session(struct format_tree *, struct session *);
void		 format_client(struct format_tree *, struct client *);
void		 format_winlink(
		     struct format_tree *, struct session *, struct winlink *);
void		 format_window_pane(struct format_tree *, struct window_pane *);
void		 format_paste_buffer(struct format_tree *, struct paste_buffer *);

/* mode-key.c */
extern const struct mode_key_table mode_key_tables[];
extern struct mode_key_tree mode_key_tree_vi_edit;
extern struct mode_key_tree mode_key_tree_vi_choice;
extern struct mode_key_tree mode_key_tree_vi_copy;
extern struct mode_key_tree mode_key_tree_emacs_edit;
extern struct mode_key_tree mode_key_tree_emacs_choice;
extern struct mode_key_tree mode_key_tree_emacs_copy;
int	mode_key_cmp(struct mode_key_binding *, struct mode_key_binding *);
RB_PROTOTYPE(mode_key_tree, mode_key_binding, entry, mode_key_cmp);
const char *mode_key_tostring(const struct mode_key_cmdstr *,
	    enum mode_key_cmd);
enum mode_key_cmd mode_key_fromstring(const struct mode_key_cmdstr *,
	    const char *);
const struct mode_key_table *mode_key_findtable(const char *);
void	mode_key_init_trees(void);
void	mode_key_init(struct mode_key_data *, struct mode_key_tree *);
enum mode_key_cmd mode_key_lookup(struct mode_key_data *, int);

/* notify.c */
void	notify_enable(void);
void	notify_disable(void);
void	notify_window_layout_changed(struct window *);
void	notify_window_unlinked(struct session *, struct window *);
void	notify_window_linked(struct session *, struct window *);
void	notify_window_renamed(struct window *);
void	notify_attached_session_changed(struct client *);
void	notify_session_renamed(struct session *);
void	notify_session_created(struct session *);
void	notify_session_closed(struct session *);

/* options.c */
int	options_cmp(struct options_entry *, struct options_entry *);
RB_PROTOTYPE(options_tree, options_entry, entry, options_cmp);
void	options_init(struct options *, struct options *);
void	options_free(struct options *);
struct options_entry *options_find1(struct options *, const char *);
struct options_entry *options_find(struct options *, const char *);
void	options_remove(struct options *, const char *);
struct options_entry *printflike3 options_set_string(
	    struct options *, const char *, const char *, ...);
char   *options_get_string(struct options *, const char *);
struct options_entry *options_set_number(
	    struct options *, const char *, long long);
long long options_get_number(struct options *, const char *);

/* options-table.c */
extern const struct options_table_entry server_options_table[];
extern const struct options_table_entry session_options_table[];
extern const struct options_table_entry window_options_table[];
void	options_table_populate_tree(
	    const struct options_table_entry *, struct options *);
const char *options_table_print_entry(
	    const struct options_table_entry *, struct options_entry *);
int	options_table_find(
	    const char *, const struct options_table_entry **,
	    const struct options_table_entry **);

/* job.c */
extern struct joblist all_jobs;
struct job *job_run(
	    const char *, void (*)(struct job *), void (*)(void *), void *);
void	job_free(struct job *);
void	job_died(struct job *, int);

/* environ.c */
int	environ_cmp(struct environ_entry *, struct environ_entry *);
RB_PROTOTYPE(environ, environ_entry, entry, environ_cmp);
void	environ_init(struct environ *);
void	environ_free(struct environ *);
void	environ_copy(struct environ *, struct environ *);
struct environ_entry *environ_find(struct environ *, const char *);
void	environ_set(struct environ *, const char *, const char *);
void	environ_put(struct environ *, const char *);
void	environ_unset(struct environ *, const char *);
void	environ_update(const char *, struct environ *, struct environ *);
void	environ_push(struct environ *);

/* tty.c */
void	tty_init_termios(int, struct termios *, struct bufferevent *);
void	tty_raw(struct tty *, const char *);
void	tty_attributes(struct tty *, const struct grid_cell *);
void	tty_reset(struct tty *);
void	tty_region_pane(struct tty *, const struct tty_ctx *, u_int, u_int);
void	tty_region(struct tty *, u_int, u_int);
void	tty_cursor_pane(struct tty *, const struct tty_ctx *, u_int, u_int);
void	tty_cursor(struct tty *, u_int, u_int);
void	tty_putcode(struct tty *, enum tty_code_code);
void	tty_putcode1(struct tty *, enum tty_code_code, int);
void	tty_putcode2(struct tty *, enum tty_code_code, int, int);
void	tty_putcode_ptr1(struct tty *, enum tty_code_code, const void *);
void	tty_putcode_ptr2(struct tty *, enum tty_code_code, const void *, const void *);
void	tty_puts(struct tty *, const char *);
void	tty_putc(struct tty *, u_char);
void	tty_pututf8(struct tty *, const struct grid_utf8 *);
void	tty_init(struct tty *, struct client *, int, char *);
int	tty_resize(struct tty *);
int	tty_set_size(struct tty *, u_int, u_int);
void	tty_start_tty(struct tty *);
void	tty_set_version(struct tty *, u_int);
void	tty_stop_tty(struct tty *);
void	tty_set_title(struct tty *, const char *);
void	tty_update_mode(struct tty *, int, struct screen *);
void	tty_force_cursor_colour(struct tty *, const char *);
void	tty_draw_line(struct tty *, struct screen *, u_int, u_int, u_int);
int	tty_open(struct tty *, const char *, char **);
void	tty_close(struct tty *);
void	tty_free(struct tty *);
void	tty_write(
	    void (*)(struct tty *, const struct tty_ctx *), struct tty_ctx *);
void	tty_cmd_alignmenttest(struct tty *, const struct tty_ctx *);
void	tty_cmd_cell(struct tty *, const struct tty_ctx *);
void	tty_cmd_clearendofline(struct tty *, const struct tty_ctx *);
void	tty_cmd_clearendofscreen(struct tty *, const struct tty_ctx *);
void	tty_cmd_clearline(struct tty *, const struct tty_ctx *);
void	tty_cmd_clearscreen(struct tty *, const struct tty_ctx *);
void	tty_cmd_clearstartofline(struct tty *, const struct tty_ctx *);
void	tty_cmd_clearstartofscreen(struct tty *, const struct tty_ctx *);
void	tty_cmd_deletecharacter(struct tty *, const struct tty_ctx *);
void	tty_cmd_deleteline(struct tty *, const struct tty_ctx *);
void	tty_cmd_erasecharacter(struct tty *, const struct tty_ctx *);
void	tty_cmd_insertcharacter(struct tty *, const struct tty_ctx *);
void	tty_cmd_insertline(struct tty *, const struct tty_ctx *);
void	tty_cmd_linefeed(struct tty *, const struct tty_ctx *);
void	tty_cmd_utf8character(struct tty *, const struct tty_ctx *);
void	tty_cmd_reverseindex(struct tty *, const struct tty_ctx *);
void	tty_cmd_setselection(struct tty *, const struct tty_ctx *);
void	tty_cmd_rawstring(struct tty *, const struct tty_ctx *);
void	tty_bell(struct tty *);

/* tty-term.c */
extern struct tty_terms tty_terms;
extern const struct tty_term_code_entry tty_term_codes[NTTYCODE];
struct tty_term *tty_term_find(char *, int, const char *, char **);
void		 tty_term_free(struct tty_term *);
int		 tty_term_has(struct tty_term *, enum tty_code_code);
const char	*tty_term_string(struct tty_term *, enum tty_code_code);
const char	*tty_term_string1(struct tty_term *, enum tty_code_code, int);
const char	*tty_term_string2(
		     struct tty_term *, enum tty_code_code, int, int);
const char	*tty_term_ptr1(
		     struct tty_term *, enum tty_code_code, const void *);
const char	*tty_term_ptr2(
		     struct tty_term *, enum tty_code_code, const void *, const void *);
int		 tty_term_number(struct tty_term *, enum tty_code_code);
int		 tty_term_flag(struct tty_term *, enum tty_code_code);

/* tty-acs.c */
const char	*tty_acs_get(struct tty *, u_char);

/* tty-keys.c */
void	tty_keys_init(struct tty *);
void	tty_keys_free(struct tty *);
int	tty_keys_next(struct tty *);

/* paste.c */
struct paste_buffer *paste_walk_stack(struct paste_stack *, u_int *);
struct paste_buffer *paste_get_top(struct paste_stack *);
struct paste_buffer *paste_get_index(struct paste_stack *, u_int);
int		 paste_free_top(struct paste_stack *);
int		 paste_free_index(struct paste_stack *, u_int);
void		 paste_add(struct paste_stack *, char *, size_t, u_int);
int		 paste_replace(struct paste_stack *, u_int, char *, size_t);
char		*paste_print(struct paste_buffer *, size_t);

/* clock.c */
extern const char clock_table[14][5][5];
void		 clock_draw(struct screen_write_ctx *, int, int);

/* arguments.c */
struct args	*args_create(int, ...);
struct args	*args_parse(const char *, int, char **);
void		 args_free(struct args *);
size_t		 args_print(struct args *, char *, size_t);
int		 args_has(struct args *, u_char);
void		 args_set(struct args *, u_char, const char *);
const char	*args_get(struct args *, u_char);
long long	 args_strtonum(
		    struct args *, u_char, long long, long long, char **);

/* cmd.c */
int		 cmd_pack_argv(int, char **, char *, size_t);
int		 cmd_unpack_argv(char *, size_t, int, char ***);
char	       **cmd_copy_argv(int, char *const *);
void		 cmd_free_argv(int, char **);
struct cmd	*cmd_parse(int, char **, char **);
enum cmd_retval	 cmd_exec(struct cmd *, struct cmd_ctx *);
void		 cmd_free(struct cmd *);
size_t		 cmd_print(struct cmd *, char *, size_t);
struct session	*cmd_current_session(struct cmd_ctx *, int);
struct client	*cmd_current_client(struct cmd_ctx *);
struct client	*cmd_find_client(struct cmd_ctx *, const char *);
struct session	*cmd_find_session(struct cmd_ctx *, const char *, int);
struct winlink	*cmd_find_window(
		     struct cmd_ctx *, const char *, struct session **);
int		 cmd_find_index(
		     struct cmd_ctx *, const char *, struct session **);
struct winlink	*cmd_find_pane(struct cmd_ctx *,
		     const char *, struct session **, struct window_pane **);
char		*cmd_template_replace(char *, const char *, int);
const char     	*cmd_get_default_path(struct cmd_ctx *, const char *);
extern const struct cmd_entry *cmd_table[];
extern const struct cmd_entry cmd_attach_session_entry;
extern const struct cmd_entry cmd_bind_key_entry;
extern const struct cmd_entry cmd_break_pane_entry;
extern const struct cmd_entry cmd_capture_pane_entry;
extern const struct cmd_entry cmd_choose_buffer_entry;
extern const struct cmd_entry cmd_choose_client_entry;
extern const struct cmd_entry cmd_choose_list_entry;
extern const struct cmd_entry cmd_choose_session_entry;
extern const struct cmd_entry cmd_choose_tree_entry;
extern const struct cmd_entry cmd_choose_window_entry;
extern const struct cmd_entry cmd_clear_history_entry;
extern const struct cmd_entry cmd_clock_mode_entry;
extern const struct cmd_entry cmd_command_prompt_entry;
extern const struct cmd_entry cmd_confirm_before_entry;
extern const struct cmd_entry cmd_copy_mode_entry;
extern const struct cmd_entry cmd_delete_buffer_entry;
extern const struct cmd_entry cmd_detach_client_entry;
extern const struct cmd_entry cmd_display_message_entry;
extern const struct cmd_entry cmd_display_panes_entry;
extern const struct cmd_entry cmd_down_pane_entry;
extern const struct cmd_entry cmd_find_window_entry;
extern const struct cmd_entry cmd_has_session_entry;
extern const struct cmd_entry cmd_if_shell_entry;
extern const struct cmd_entry cmd_join_pane_entry;
extern const struct cmd_entry cmd_kill_pane_entry;
extern const struct cmd_entry cmd_kill_server_entry;
extern const struct cmd_entry cmd_kill_session_entry;
extern const struct cmd_entry cmd_kill_window_entry;
extern const struct cmd_entry cmd_last_pane_entry;
extern const struct cmd_entry cmd_last_window_entry;
extern const struct cmd_entry cmd_link_window_entry;
extern const struct cmd_entry cmd_list_buffers_entry;
extern const struct cmd_entry cmd_list_clients_entry;
extern const struct cmd_entry cmd_list_commands_entry;
extern const struct cmd_entry cmd_list_keys_entry;
extern const struct cmd_entry cmd_list_panes_entry;
extern const struct cmd_entry cmd_list_sessions_entry;
extern const struct cmd_entry cmd_list_windows_entry;
extern const struct cmd_entry cmd_load_buffer_entry;
extern const struct cmd_entry cmd_lock_client_entry;
extern const struct cmd_entry cmd_lock_server_entry;
extern const struct cmd_entry cmd_lock_session_entry;
extern const struct cmd_entry cmd_move_pane_entry;
extern const struct cmd_entry cmd_move_window_entry;
extern const struct cmd_entry cmd_new_session_entry;
extern const struct cmd_entry cmd_new_window_entry;
extern const struct cmd_entry cmd_next_layout_entry;
extern const struct cmd_entry cmd_next_window_entry;
extern const struct cmd_entry cmd_paste_buffer_entry;
extern const struct cmd_entry cmd_pipe_pane_entry;
extern const struct cmd_entry cmd_previous_layout_entry;
extern const struct cmd_entry cmd_previous_window_entry;
extern const struct cmd_entry cmd_refresh_client_entry;
extern const struct cmd_entry cmd_rename_session_entry;
extern const struct cmd_entry cmd_rename_window_entry;
extern const struct cmd_entry cmd_resize_pane_entry;
extern const struct cmd_entry cmd_respawn_pane_entry;
extern const struct cmd_entry cmd_respawn_window_entry;
extern const struct cmd_entry cmd_rotate_window_entry;
extern const struct cmd_entry cmd_run_shell_entry;
extern const struct cmd_entry cmd_save_buffer_entry;
extern const struct cmd_entry cmd_select_layout_entry;
extern const struct cmd_entry cmd_select_pane_entry;
extern const struct cmd_entry cmd_select_window_entry;
extern const struct cmd_entry cmd_send_keys_entry;
extern const struct cmd_entry cmd_send_prefix_entry;
extern const struct cmd_entry cmd_server_info_entry;
extern const struct cmd_entry cmd_set_buffer_entry;
extern const struct cmd_entry cmd_set_environment_entry;
extern const struct cmd_entry cmd_set_option_entry;
extern const struct cmd_entry cmd_set_window_option_entry;
extern const struct cmd_entry cmd_show_buffer_entry;
extern const struct cmd_entry cmd_show_environment_entry;
extern const struct cmd_entry cmd_show_messages_entry;
extern const struct cmd_entry cmd_show_options_entry;
extern const struct cmd_entry cmd_show_window_options_entry;
extern const struct cmd_entry cmd_source_file_entry;
extern const struct cmd_entry cmd_split_window_entry;
extern const struct cmd_entry cmd_start_server_entry;
extern const struct cmd_entry cmd_suspend_client_entry;
extern const struct cmd_entry cmd_swap_pane_entry;
extern const struct cmd_entry cmd_swap_window_entry;
extern const struct cmd_entry cmd_switch_client_entry;
extern const struct cmd_entry cmd_unbind_key_entry;
extern const struct cmd_entry cmd_unlink_window_entry;
extern const struct cmd_entry cmd_up_pane_entry;

/* cmd-list.c */
struct cmd_list	*cmd_list_parse(int, char **, char **);
enum cmd_retval	 cmd_list_exec(struct cmd_list *, struct cmd_ctx *);
void		 cmd_list_free(struct cmd_list *);
size_t		 cmd_list_print(struct cmd_list *, char *, size_t);

/* cmd-string.c */
int	cmd_string_parse(const char *, struct cmd_list **, char **);

/* client.c */
int	client_main(int, char **, int);

/* key-bindings.c */
extern struct key_bindings key_bindings;
int	 key_bindings_cmp(struct key_binding *, struct key_binding *);
RB_PROTOTYPE(key_bindings, key_binding, entry, key_bindings_cmp);
struct key_binding *key_bindings_lookup(int);
void	 key_bindings_add(int, int, struct cmd_list *);
void	 key_bindings_remove(int);
void	 key_bindings_clean(void);
void	 key_bindings_init(void);
void	 key_bindings_dispatch(struct key_binding *, struct client *);
void printflike2 key_bindings_error(struct cmd_ctx *, const char *, ...);
void printflike2 key_bindings_print(struct cmd_ctx *, const char *, ...);
void printflike2 key_bindings_info(struct cmd_ctx *, const char *, ...);

/* key-string.c */
int	 key_string_lookup_string(const char *);
const char *key_string_lookup_key(int);

/* server.c */
extern struct clients clients;
extern struct clients dead_clients;
extern struct paste_stack global_buffers;
int	 server_start(int, char *);
void	 server_update_socket(void);
void	 server_add_accept(int);

/* server-client.c */
void	 server_client_handle_key(struct client *, int);
void	 server_client_create(int);
int      server_client_open(struct client *, struct session *, char **);
void	 server_client_lost(struct client *);
void	 server_client_callback(int, short, void *);
void	 server_client_status_timer(void);
void	 server_client_loop(void);

/* server-window.c */
void	 server_window_loop(void);

/* server-fn.c */
void	 server_fill_environ(struct session *, struct environ *);
void	 server_write_ready(struct client *);
int	 server_write_client(
	     struct client *, enum msgtype, const void *, size_t);
void	 server_write_session(
	     struct session *, enum msgtype, const void *, size_t);
void	 server_redraw_client(struct client *);
void	 server_status_client(struct client *);
void	 server_redraw_session(struct session *);
void	 server_redraw_session_group(struct session *);
void	 server_status_session(struct session *);
void	 server_status_session_group(struct session *);
void	 server_redraw_window(struct window *);
void	 server_redraw_window_borders(struct window *);
void	 server_status_window(struct window *);
void	 server_lock(void);
void	 server_lock_session(struct session *);
void	 server_lock_client(struct client *);
int	 server_unlock(const char *);
void	 server_kill_window(struct window *);
int	 server_link_window(struct session *,
	     struct winlink *, struct session *, int, int, int, char **);
void	 server_unlink_window(struct session *, struct winlink *);
void	 server_destroy_pane(struct window_pane *);
void	 server_destroy_session_group(struct session *);
void	 server_destroy_session(struct session *);
void	 server_check_unattached (void);
void	 server_set_identify(struct client *);
void	 server_clear_identify(struct client *);
void	 server_update_event(struct client *);
void	 server_push_stdout(struct client *);
void	 server_push_stderr(struct client *);
int	 server_set_stdin_callback(struct client *, void (*)(struct client *,
	     int, void *), void *, char **);

/* status.c */
int	 status_out_cmp(struct status_out *, struct status_out *);
RB_PROTOTYPE(status_out_tree, status_out, entry, status_out_cmp);
int	 status_at_line(struct client *);
void	 status_free_jobs(struct status_out_tree *);
void	 status_update_jobs(struct client *);
void	 status_set_window_at(struct client *, u_int);
int	 status_redraw(struct client *);
char	*status_replace(struct client *, struct session *,
	     struct winlink *, struct window_pane *, const char *, time_t, int);
void printflike2 status_message_set(struct client *, const char *, ...);
void	 status_message_clear(struct client *);
int	 status_message_redraw(struct client *);
void	 status_prompt_set(struct client *, const char *, const char *,
	     int (*)(void *, const char *), void (*)(void *), void *, int);
void	 status_prompt_clear(struct client *);
int	 status_prompt_redraw(struct client *);
void	 status_prompt_key(struct client *, int);
void	 status_prompt_update(struct client *, const char *, const char *);

/* resize.c */
void	 recalculate_sizes(void);

/* input.c */
void	 input_init(struct window_pane *);
void	 input_free(struct window_pane *);
void	 input_parse(struct window_pane *);

/* input-key.c */
void	 input_key(struct window_pane *, int);
void	 input_mouse(struct window_pane *, struct mouse_event *);

/* xterm-keys.c */
char	*xterm_keys_lookup(int);
int	 xterm_keys_find(const char *, size_t, size_t *, int *);

/* colour.c */
void	 colour_set_fg(struct grid_cell *, int);
void	 colour_set_bg(struct grid_cell *, int);
const char *colour_tostring(int);
int	 colour_fromstring(const char *);
u_char	 colour_256to16(u_char);
u_char	 colour_256to88(u_char);

/* attributes.c */
const char *attributes_tostring(u_char);
int	 attributes_fromstring(const char *);

/* grid.c */
extern const struct grid_cell grid_default_cell;
extern const struct grid_cell grid_marker_cell;
struct grid *grid_create(u_int, u_int, u_int);
void	 grid_destroy(struct grid *);
int	 grid_compare(struct grid *, struct grid *);
void	 grid_collect_history(struct grid *);
void	 grid_scroll_history(struct grid *);
void	 grid_scroll_history_region(struct grid *, u_int, u_int);
void	 grid_expand_line(struct grid *, u_int, u_int);
void	 grid_expand_line_utf8(struct grid *, u_int, u_int);
const struct grid_cell *grid_peek_cell(struct grid *, u_int, u_int);
struct grid_cell *grid_get_cell(struct grid *, u_int, u_int);
void	 grid_set_cell(struct grid *, u_int, u_int, const struct grid_cell *);
const struct grid_utf8 *grid_peek_utf8(struct grid *, u_int, u_int);
struct grid_utf8 *grid_get_utf8(struct grid *, u_int, u_int);
void	 grid_set_utf8(struct grid *, u_int, u_int, const struct grid_utf8 *);
void	 grid_clear(struct grid *, u_int, u_int, u_int, u_int);
void	 grid_clear_lines(struct grid *, u_int, u_int);
void	 grid_move_lines(struct grid *, u_int, u_int, u_int);
void	 grid_move_cells(struct grid *, u_int, u_int, u_int, u_int);
char	*grid_string_cells(struct grid *, u_int, u_int, u_int);
void	 grid_duplicate_lines(
	     struct grid *, u_int, struct grid *, u_int, u_int);

/* grid-utf8.c */
size_t	 grid_utf8_size(const struct grid_utf8 *);
size_t	 grid_utf8_copy(const struct grid_utf8 *, char *, size_t);
void	 grid_utf8_set(struct grid_utf8 *, const struct utf8_data *);
int	 grid_utf8_append(struct grid_utf8 *, const struct utf8_data *);
int	 grid_utf8_compare(const struct grid_utf8 *, const struct grid_utf8 *);

/* grid-view.c */
const struct grid_cell *grid_view_peek_cell(struct grid *, u_int, u_int);
struct grid_cell *grid_view_get_cell(struct grid *, u_int, u_int);
void	 grid_view_set_cell(
	     struct grid *, u_int, u_int, const struct grid_cell *);
const struct grid_utf8 *grid_view_peek_utf8(struct grid *, u_int, u_int);
struct grid_utf8 *grid_view_get_utf8(struct grid *, u_int, u_int);
void	 grid_view_set_utf8(
	     struct grid *, u_int, u_int, const struct grid_utf8 *);
void	 grid_view_clear_history(struct grid *);
void	 grid_view_clear(struct grid *, u_int, u_int, u_int, u_int);
void	 grid_view_scroll_region_up(struct grid *, u_int, u_int);
void	 grid_view_scroll_region_down(struct grid *, u_int, u_int);
void	 grid_view_insert_lines(struct grid *, u_int, u_int);
void	 grid_view_insert_lines_region(struct grid *, u_int, u_int, u_int);
void	 grid_view_delete_lines(struct grid *, u_int, u_int);
void	 grid_view_delete_lines_region(struct grid *, u_int, u_int, u_int);
void	 grid_view_insert_cells(struct grid *, u_int, u_int, u_int);
void	 grid_view_delete_cells(struct grid *, u_int, u_int, u_int);
char	*grid_view_string_cells(struct grid *, u_int, u_int, u_int);

/* screen-write.c */
void	 screen_write_start(
	     struct screen_write_ctx *, struct window_pane *, struct screen *);
void	 screen_write_stop(struct screen_write_ctx *);
void	 screen_write_reset(struct screen_write_ctx *);
size_t printflike2 screen_write_cstrlen(int, const char *, ...);
void printflike5 screen_write_cnputs(struct screen_write_ctx *,
	     ssize_t, struct grid_cell *, int, const char *, ...);
size_t printflike2 screen_write_strlen(int, const char *, ...);
void printflike3 screen_write_puts(struct screen_write_ctx *,
	     struct grid_cell *, const char *, ...);
void printflike5 screen_write_nputs(struct screen_write_ctx *,
	     ssize_t, struct grid_cell *, int, const char *, ...);
void	 screen_write_vnputs(struct screen_write_ctx *,
	     ssize_t, struct grid_cell *, int, const char *, va_list);
void	 screen_write_parsestyle(
	     struct grid_cell *, struct grid_cell *, const char *);
void	 screen_write_putc(
	     struct screen_write_ctx *, struct grid_cell *, u_char);
void	 screen_write_copy(struct screen_write_ctx *,
	     struct screen *, u_int, u_int, u_int, u_int);
void	 screen_write_backspace(struct screen_write_ctx *);
void	 screen_write_cursorup(struct screen_write_ctx *, u_int);
void	 screen_write_cursordown(struct screen_write_ctx *, u_int);
void	 screen_write_cursorright(struct screen_write_ctx *, u_int);
void	 screen_write_cursorleft(struct screen_write_ctx *, u_int);
void	 screen_write_alignmenttest(struct screen_write_ctx *);
void	 screen_write_insertcharacter(struct screen_write_ctx *, u_int);
void	 screen_write_deletecharacter(struct screen_write_ctx *, u_int);
void	 screen_write_insertline(struct screen_write_ctx *, u_int);
void	 screen_write_deleteline(struct screen_write_ctx *, u_int);
void	 screen_write_clearline(struct screen_write_ctx *);
void	 screen_write_clearendofline(struct screen_write_ctx *);
void	 screen_write_clearstartofline(struct screen_write_ctx *);
void	 screen_write_cursormove(struct screen_write_ctx *, u_int, u_int);
void	 screen_write_cursormode(struct screen_write_ctx *, int);
void	 screen_write_reverseindex(struct screen_write_ctx *);
void	 screen_write_scrollregion(struct screen_write_ctx *, u_int, u_int);
void	 screen_write_insertmode(struct screen_write_ctx *, int);
void	 screen_write_utf8mousemode(struct screen_write_ctx *, int);
void	 screen_write_mousemode_on(struct screen_write_ctx *, int);
void	 screen_write_mousemode_off(struct screen_write_ctx *);
void	 screen_write_linefeed(struct screen_write_ctx *, int);
void	 screen_write_linefeedscreen(struct screen_write_ctx *, int);
void	 screen_write_carriagereturn(struct screen_write_ctx *);
void	 screen_write_kcursormode(struct screen_write_ctx *, int);
void	 screen_write_kkeypadmode(struct screen_write_ctx *, int);
void	 screen_write_clearendofscreen(struct screen_write_ctx *);
void	 screen_write_clearstartofscreen(struct screen_write_ctx *);
void	 screen_write_clearscreen(struct screen_write_ctx *);
void	 screen_write_clearhistory(struct screen_write_ctx *);
void	 screen_write_cell(struct screen_write_ctx *,
	     const struct grid_cell *, const struct utf8_data *);
void	 screen_write_setselection(struct screen_write_ctx *, u_char *, u_int);
void	 screen_write_rawstring(struct screen_write_ctx *, u_char *, u_int);
void	 screen_write_bracketpaste(struct screen_write_ctx *, int);

/* screen-redraw.c */
void	 screen_redraw_screen(struct client *, int, int);
void	 screen_redraw_pane(struct client *, struct window_pane *);

/* screen.c */
void	 screen_init(struct screen *, u_int, u_int, u_int);
void	 screen_reinit(struct screen *);
void	 screen_free(struct screen *);
void	 screen_reset_tabs(struct screen *);
void	 screen_set_cursor_style(struct screen *, u_int);
void	 screen_set_cursor_colour(struct screen *, const char *);
void	 screen_set_title(struct screen *, const char *);
void	 screen_resize(struct screen *, u_int, u_int);
void	 screen_set_selection(struct screen *,
	     u_int, u_int, u_int, u_int, u_int, struct grid_cell *);
void	 screen_clear_selection(struct screen *);
int	 screen_check_selection(struct screen *, u_int, u_int);

/* window.c */
extern struct windows windows;
extern struct window_pane_tree all_window_panes;
int		 winlink_cmp(struct winlink *, struct winlink *);
RB_PROTOTYPE(winlinks, winlink, entry, winlink_cmp);
int		 window_pane_cmp(struct window_pane *, struct window_pane *);
RB_PROTOTYPE(window_pane_tree, window_pane, tree_entry, window_pane_cmp);
struct winlink	*winlink_find_by_index(struct winlinks *, int);
struct winlink	*winlink_find_by_window(struct winlinks *, struct window *);
struct winlink	*winlink_find_by_window_id(struct winlinks *, u_int);
int		 winlink_next_index(struct winlinks *, int);
u_int		 winlink_count(struct winlinks *);
struct winlink	*winlink_add(struct winlinks *, int);
void		 winlink_set_window(struct winlink *, struct window *);
void		 winlink_remove(struct winlinks *, struct winlink *);
struct winlink	*winlink_next(struct winlink *);
struct winlink	*winlink_previous(struct winlink *);
struct winlink	*winlink_next_by_number(struct winlink *, struct session *,
		     int);
struct winlink	*winlink_previous_by_number(struct winlink *, struct session *,
		     int);
void		 winlink_stack_push(struct winlink_stack *, struct winlink *);
void		 winlink_stack_remove(struct winlink_stack *, struct winlink *);
int		 window_index(struct window *, u_int *);
struct window	*window_find_by_id(u_int);
struct window	*window_create1(u_int, u_int);
struct window	*window_create(const char *, const char *, const char *,
		     const char *, struct environ *, struct termios *,
		     u_int, u_int, u_int, char **);
void		 window_destroy(struct window *);
struct window_pane *window_get_active_at(struct window *, u_int, u_int);
void		 window_set_active_at(struct window *, u_int, u_int);
struct window_pane *window_find_string(struct window *, const char *);
void		 window_set_active_pane(struct window *, struct window_pane *);
struct window_pane *window_add_pane(struct window *, u_int);
void		 window_resize(struct window *, u_int, u_int);
void		 window_remove_pane(struct window *, struct window_pane *);
struct window_pane *window_pane_at_index(struct window *, u_int);
struct window_pane *window_pane_next_by_number(struct window *,
		        struct window_pane *, u_int);
struct window_pane *window_pane_previous_by_number(struct window *,
		        struct window_pane *, u_int);
int		 window_pane_index(struct window_pane *, u_int *);
u_int		 window_count_panes(struct window *);
void		 window_destroy_panes(struct window *);
struct window_pane *window_pane_find_by_id(u_int);
struct window_pane *window_pane_create(struct window *, u_int, u_int, u_int);
void		 window_pane_destroy(struct window_pane *);
void		 window_pane_timer_start(struct window_pane *);
int		 window_pane_spawn(struct window_pane *, const char *,
		     const char *, const char *, struct environ *,
		     struct termios *, char **);
void		 window_pane_resize(struct window_pane *, u_int, u_int);
void		 window_pane_alternate_on(
		     struct window_pane *, struct grid_cell *);
void		 window_pane_alternate_off(
		     struct window_pane *, struct grid_cell *);
int		 window_pane_set_mode(
		     struct window_pane *, const struct window_mode *);
void		 window_pane_reset_mode(struct window_pane *);
void		 window_pane_key(struct window_pane *, struct session *, int);
void		 window_pane_mouse(struct window_pane *,
		     struct session *, struct mouse_event *);
int		 window_pane_visible(struct window_pane *);
char		*window_pane_search(
		     struct window_pane *, const char *, u_int *);
char		*window_printable_flags(struct session *, struct winlink *);
struct window_pane *window_pane_find_up(struct window_pane *);
struct window_pane *window_pane_find_down(struct window_pane *);
struct window_pane *window_pane_find_left(struct window_pane *);
struct window_pane *window_pane_find_right(struct window_pane *);
void		 window_set_name(struct window *, const char *);
void		 window_remove_ref(struct window *);
void		 winlink_clear_flags(struct winlink *);
void		 window_mode_attrs(struct grid_cell *, struct options *);

/* layout.c */
u_int		 layout_count_cells(struct layout_cell *);
struct layout_cell *layout_create_cell(struct layout_cell *);
void		 layout_free_cell(struct layout_cell *);
void		 layout_print_cell(struct layout_cell *, const char *, u_int);
void		 layout_destroy_cell(
		     struct layout_cell *, struct layout_cell **);
void		 layout_set_size(
		     struct layout_cell *, u_int, u_int, u_int, u_int);
void		 layout_make_leaf(
		     struct layout_cell *, struct window_pane *);
void		 layout_make_node(struct layout_cell *, enum layout_type);
void		 layout_fix_offsets(struct layout_cell *);
void		 layout_fix_panes(struct window *, u_int, u_int);
u_int		 layout_resize_check(struct layout_cell *, enum layout_type);
void		 layout_resize_adjust(
		     struct layout_cell *, enum layout_type, int);
void		 layout_init(struct window *);
void		 layout_free(struct window *);
void		 layout_resize(struct window *, u_int, u_int);
void		 layout_resize_pane(
		     struct window_pane *, enum layout_type, int);
void		 layout_resize_pane_mouse(
		     struct client *c, struct mouse_event *mouse);
void		 layout_assign_pane(struct layout_cell *, struct window_pane *);
struct layout_cell *layout_split_pane(
		     struct window_pane *, enum layout_type, int, int);
void		 layout_close_pane(struct window_pane *);
void		 layout_list_add(struct window *);
const char	*layout_list_redo(struct window *);
const char	*layout_list_undo(struct window *);

/* layout-custom.c */
char		*layout_dump(struct window *);
int		 layout_parse(struct window *, const char *);

/* layout-set.c */
const char	*layout_set_name(u_int);
int		 layout_set_lookup(const char *);
u_int		 layout_set_select(struct window *, u_int);
u_int		 layout_set_next(struct window *);
u_int		 layout_set_previous(struct window *);
void		 layout_set_active_changed(struct window *);

/* window-clock.c */
extern const struct window_mode window_clock_mode;

/* window-copy.c */
extern const struct window_mode window_copy_mode;
void		 window_copy_init_from_pane(struct window_pane *);
void		 window_copy_init_for_output(struct window_pane *);
void printflike2 window_copy_add(struct window_pane *, const char *, ...);
void		 window_copy_vadd(struct window_pane *, const char *, va_list);
void		 window_copy_pageup(struct window_pane *);

/* window-choose.c */
extern const struct window_mode window_choose_mode;
void		 window_choose_add(struct window_pane *,
			 struct window_choose_data *);
void		 window_choose_ready(struct window_pane *,
		     u_int, void (*)(struct window_choose_data *),
		     void (*)(struct window_choose_data *));
struct window_choose_data	*window_choose_data_create(struct cmd_ctx *);
void		 window_choose_ctx(struct window_choose_data *);
struct window_choose_data	*window_choose_add_window(struct window_pane *,
			struct cmd_ctx *, struct session *, struct winlink *,
			const char *, char *, u_int);
struct window_choose_data	*window_choose_add_session(struct window_pane *,
			struct cmd_ctx *, struct session *, const char *,
			char *, u_int);
struct window_choose_data	*window_choose_add_item(struct window_pane *,
			struct cmd_ctx *, struct winlink *, const char *,
			char *, u_int);

/* names.c */
void		 queue_window_name(struct window *);
char		*default_window_name(struct window *);

/* signal.c */
void	set_signals(void(*)(int, short, void *));
void	clear_signals(int);

/* control.c */
void	control_callback(struct client *, int, void*);
void printflike2 control_write(struct client *, const char *, ...);
void	control_write_buffer(struct client *, struct evbuffer *);

/* control-notify.c */
void	control_notify_window_layout_changed(struct window *);
void	control_notify_window_unlinked(struct session *, struct window *);
void	control_notify_window_linked(struct session *, struct window *);
void	control_notify_window_renamed(struct window *);
void	control_notify_attached_session_changed(struct client *);
void	control_notify_session_renamed(struct session *);
void	control_notify_session_created(struct session *);
void	control_notify_session_close(struct session *);

/* session.c */
extern struct sessions sessions;
extern struct sessions dead_sessions;
extern struct session_groups session_groups;
int	session_cmp(struct session *, struct session *);
RB_PROTOTYPE(sessions, session, entry, session_cmp);
int		 session_alive(struct session *);
struct session	*session_find(const char *);
struct session	*session_find_by_index(u_int);
struct session	*session_create(const char *, const char *, const char *,
		     struct environ *, struct termios *, int, u_int, u_int,
		     char **);
void		 session_destroy(struct session *);
int		 session_check_name(const char *);
void		 session_update_activity(struct session *);
struct session	*session_next_session(struct session *);
struct session	*session_previous_session(struct session *);
struct winlink	*session_new(struct session *,
		     const char *, const char *, const char *, int, char **);
struct winlink	*session_attach(
		     struct session *, struct window *, int, char **);
int		 session_detach(struct session *, struct winlink *);
struct winlink*	 session_has(struct session *, struct window *);
int		 session_next(struct session *, int);
int		 session_previous(struct session *, int);
int		 session_select(struct session *, int);
int		 session_last(struct session *);
struct session_group *session_group_find(struct session *);
u_int		 session_group_index(struct session_group *);
void		 session_group_add(struct session *, struct session *);
void		 session_group_remove(struct session *);
void		 session_group_synchronize_to(struct session *);
void		 session_group_synchronize_from(struct session *);
void		 session_group_synchronize1(struct session *, struct session *);
void		 session_renumber_windows(struct session *);

/* utf8.c */
void	utf8_build(void);
int	utf8_open(struct utf8_data *, u_char);
int	utf8_append(struct utf8_data *, u_char);
u_int	utf8_combine(const struct utf8_data *);
u_int	utf8_split2(u_int, u_char *);

/* osdep-*.c */
char		*osdep_get_name(int, char *);
<<<<<<< HEAD
char		*osdep_get_cwd(int);
=======
char		*osdep_get_cwd(pid_t);
>>>>>>> 253f1395
struct event_base *osdep_event_init(void);

/* log.c */
void		 log_open(int, const char *);
void		 log_close(void);
void printflike1 log_warn(const char *, ...);
void printflike1 log_warnx(const char *, ...);
void printflike1 log_info(const char *, ...);
void printflike1 log_debug(const char *, ...);
void printflike1 log_debug2(const char *, ...);
__dead void printflike1 log_fatal(const char *, ...);
__dead void printflike1 log_fatalx(const char *, ...);

/* xmalloc.c */
char		*xstrdup(const char *);
void		*xcalloc(size_t, size_t);
void		*xmalloc(size_t);
void		*xrealloc(void *, size_t, size_t);
int printflike2	 xasprintf(char **, const char *, ...);
int		 xvasprintf(char **, const char *, va_list);
int printflike3	 xsnprintf(char *, size_t, const char *, ...);
int		 xvsnprintf(char *, size_t, const char *, va_list);

#endif /* TMUX_H */<|MERGE_RESOLUTION|>--- conflicted
+++ resolved
@@ -2274,11 +2274,7 @@
 
 /* osdep-*.c */
 char		*osdep_get_name(int, char *);
-<<<<<<< HEAD
 char		*osdep_get_cwd(int);
-=======
-char		*osdep_get_cwd(pid_t);
->>>>>>> 253f1395
 struct event_base *osdep_event_init(void);
 
 /* log.c */
