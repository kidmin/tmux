--- conflicted
+++ resolved
@@ -30,27 +30,20 @@
 #include <stdio.h>
 #include <termios.h>
 
-<<<<<<< HEAD
 #ifdef HAVE_UTEMPTER
 #include <utempter.h>
 #endif
 
-#include "array.h"
-
 #include "compat.h"
 
 extern char    *__progname;
 extern char   **environ;
 
-/* Default prompt history length. */
-#define PROMPT_HISTORY 100
-=======
 extern char    *__progname;
 extern char   **environ;
 
 /* Default global configuration file. */
 #define TMUX_CONF "/etc/tmux.conf"
->>>>>>> 92faa2ea
 
 /*
  * Minimum layout cell size, NOT including separator line. The scroll region
