--- conflicted
+++ resolved
@@ -49,11 +49,8 @@
 #if defined(HAVE_LIBPROC_H)
 # include <libproc.h>
 #endif
-<<<<<<< HEAD
-=======
 
 #include "compat.h"
->>>>>>> 1466b570
 
 #ifndef OPEN_MAX
 # define OPEN_MAX	256
