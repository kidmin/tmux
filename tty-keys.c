--- conflicted
+++ resolved
@@ -749,8 +749,6 @@
 	m->x = x;
 	m->y = y;
 	if (b & MOUSE_MASK_WHEEL) {
-<<<<<<< HEAD
-=======
 		if (b & MOUSE_MASK_SHIFT)
 			m->scroll = 1;
 		else
@@ -760,7 +758,6 @@
 		if (b & MOUSE_MASK_CTRL)
 			m->scroll *= 3;
 
->>>>>>> acef311f
 		b &= MOUSE_MASK_BUTTONS;
 		if (b == 0)
 			m->wheel = MOUSE_WHEEL_UP;
@@ -768,11 +765,7 @@
 			m->wheel = MOUSE_WHEEL_DOWN;
 		m->event = MOUSE_EVENT_WHEEL;
 	} else if ((b & MOUSE_MASK_BUTTONS) == 3) {
-<<<<<<< HEAD
-		if (~m->event & MOUSE_EVENT_DRAG && x == m->x && y == m->y) {
-=======
 		if (~m->event & MOUSE_EVENT_DRAG && x == m->x && y == m->y)
->>>>>>> acef311f
 			m->event = MOUSE_EVENT_CLICK;
 		else
 			m->event = MOUSE_EVENT_DRAG;
